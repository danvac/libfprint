project('libfprint', [ 'c', 'cpp' ],
        version: '0.99.0',
        license: 'LGPLv2.1+',
        default_options: [
          'buildtype=debugoptimized',
          'warning_level=1',
          'c_std=c99',
        ],
        meson_version: '>= 0.45.0')

add_project_arguments([ '-D_GNU_SOURCE' ], language: 'c')
add_project_arguments([ '-DG_LOG_DOMAIN="libfprint"' ], language: 'c')

libfprint_conf = configuration_data()

cc = meson.get_compiler('c')
cpp = meson.get_compiler('cpp')
host_system = host_machine.system()

common_cflags = cc.get_supported_arguments([
    '-fgnu89-inline',
    '-fvisibility=hidden',
    '-std=gnu99',
    '-Wall',
    '-Wundef',
    '-Wunused',
    '-Wstrict-prototypes',
    '-Werror-implicit-function-declaration',
    '-Wno-pointer-sign',
    '-Wshadow'
])

# maintaining compatibility with the previous libtool versioning
# current = binary - interface
# revision = interface
soversion = 0
current = 0
revision = 0
libversion = '@0@.@1@.@2@'.format(soversion, current, revision)

# Dependencies
glib_dep = dependency('glib-2.0', version: '>= 2.28')
libusb_dep = dependency('libusb-1.0', version: '>= 0.9.1')
mathlib_dep = cc.find_library('m', required: false)

# Drivers
drivers = get_option('drivers').split(',')
all_drivers = [ 'upekts', 'upektc', 'upeksonly', 'vcom5s', 'uru4000', 'aes1610', 'aes1660', 'aes2501', 'aes2550', 'aes2660', 'aes3500', 'aes4000', 'vfs101', 'vfs301', 'vfs5011', 'upektc_img', 'etes603', 'vfs0050', 'vfs0090', 'elan' ]
primitive_drivers = [ 'upekts' ]

if drivers == [ 'all' ]
    drivers = all_drivers
endif

<<<<<<< HEAD
nss_dep = []
openssl_dep = []
imaging_dep = []
=======
if drivers.length() == 0 or drivers[0] == ''
    error('Cannot build libfprint without drivers, please specify a valid value for the drivers option')
endif

nss_dep = dependency('', required: false)
imaging_dep = dependency('', required: false)
>>>>>>> 1abe2138
foreach driver: drivers
    if driver == 'uru4000'
        nss_dep = dependency('nss', required: false)
        if not nss_dep.found()
            error('NSS is required for the URU4000/URU4500 driver')
        endif
    endif
    if driver == 'aes3500' or driver == 'aes4000'
        imaging_dep = dependency('pixman-1', required: false)
        if not imaging_dep.found()
            error('pixman is required for imaging support')
        endif
    endif
    if driver == 'vfs0090'
        nss_dep = dependency('nss', required: false)
        if not nss_dep.found()
            error('NSS is required for the Validity VFS0090 driver')
        endif
        openssl_dep = dependency('openssl', required: false)
        if not openssl_dep.found()
            error('OpenSSL is required for the Validity VFS0090 driver')
        endif
    endif
    if not all_drivers.contains(driver)
        error('Invalid driver \'' + driver + '\'')
    endif
endforeach

# Export the drivers' structures to the core code
drivers_struct_list = ''
drivers_img_array = 'static struct fp_img_driver * const img_drivers[] = {\n'
drivers_primitive_array = 'static struct fp_driver * const primitive_drivers[] = {\n'
foreach driver: drivers
    if primitive_drivers.contains(driver)
        drivers_struct_list += 'extern struct fp_driver ' + driver + '_driver;\n'
        drivers_primitive_array += '	&' + driver + '_driver,\n'
    else
        drivers_struct_list += 'extern struct fp_img_driver ' + driver + '_driver;\n'
        drivers_img_array += '	&' + driver + '_driver,\n'
    endif
endforeach
drivers_img_array += '};'
drivers_primitive_array += '};'

root_inc = include_directories('.')

if get_option('udev_rules')
    udev_rules_dir = get_option('udev_rules_dir')

    if udev_rules_dir == 'auto'
        udev_dep = dependency('udev')
        udev_rules_dir = udev_dep.get_pkgconfig_variable('udevdir') + '/rules.d'
    endif
endif

if get_option('x11-examples')
    x11_dep = cc.find_library('X11')
    xv_dep = dependency('xv', required: false)
    if not xv_dep.found()
        error('XV is required for X11 examples')
    endif
endif

if get_option('gtk-examples')
    gnome = import('gnome')

    gtk_dep = dependency('gtk+-3.0', required: false)
    if not gtk_dep.found()
        error('GTK+ 3.x is required for GTK+ examples')
    endif
endif

libfprint_conf.set('API_EXPORTED', '__attribute__((visibility("default")))')
configure_file(output: 'config.h', configuration: libfprint_conf)

subdir('libfprint')
subdir('examples')
if get_option('doc')
    gnome = import('gnome')
    subdir('doc')
endif
if get_option('gtk-examples')
    subdir('demo')
endif

pkgconfig = import('pkgconfig')
pkgconfig.generate(
  name: 'libfprint',
  description: 'Generic C API for fingerprint reader access',
  version: meson.project_version(),
  libraries: libfprint,
  subdirs: 'libfprint',
  filebase: 'libfprint',
  install_dir: join_paths(get_option('libdir'), 'pkgconfig'),
)<|MERGE_RESOLUTION|>--- conflicted
+++ resolved
@@ -52,18 +52,13 @@
     drivers = all_drivers
 endif
 
-<<<<<<< HEAD
-nss_dep = []
-openssl_dep = []
-imaging_dep = []
-=======
 if drivers.length() == 0 or drivers[0] == ''
     error('Cannot build libfprint without drivers, please specify a valid value for the drivers option')
 endif
 
 nss_dep = dependency('', required: false)
+openssl_dep = dependency('', required: false)
 imaging_dep = dependency('', required: false)
->>>>>>> 1abe2138
 foreach driver: drivers
     if driver == 'uru4000'
         nss_dep = dependency('nss', required: false)
