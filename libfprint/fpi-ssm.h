--- conflicted
+++ resolved
@@ -76,13 +76,6 @@
 void fpi_ssm_next_state (FpiSsm *machine);
 void fpi_ssm_jump_to_state (FpiSsm *machine,
                             int     state);
-<<<<<<< HEAD
-void fpi_ssm_next_state_delayed (FpiSsm *machine,
-                                 int     delay);
-void fpi_ssm_jump_to_state_delayed (FpiSsm *machine,
-                                    int     state,
-                                    int     delay);
-=======
 void fpi_ssm_next_state_delayed (FpiSsm       *machine,
                                  int           delay,
                                  GCancellable *cancellable);
@@ -90,7 +83,6 @@
                                     int           state,
                                     int           delay,
                                     GCancellable *cancellable);
->>>>>>> 502971d0
 void fpi_ssm_cancel_delayed_state_change (FpiSsm *machine);
 void fpi_ssm_mark_completed (FpiSsm *machine);
 void fpi_ssm_mark_completed_delayed (FpiSsm       *machine,
