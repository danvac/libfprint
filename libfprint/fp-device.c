/*
 * FpDevice - A fingerprint reader device
 * Copyright (C) 2019 Benjamin Berg <bberg@redhat.com>
 * Copyright (C) 2019 Marco Trevisan <marco.trevisan@canonical.com>
 *
 * This library is free software; you can redistribute it and/or
 * modify it under the terms of the GNU Lesser General Public
 * License as published by the Free Software Foundation; either
 * version 2.1 of the License, or (at your option) any later version.
 *
 * This library is distributed in the hope that it will be useful,
 * but WITHOUT ANY WARRANTY; without even the implied warranty of
 * MERCHANTABILITY or FITNESS FOR A PARTICULAR PURPOSE.  See the GNU
 * Lesser General Public License for more details.
 *
 * You should have received a copy of the GNU Lesser General Public
 * License along with this library; if not, write to the Free Software
 * Foundation, Inc., 51 Franklin Street, Fifth Floor, Boston, MA 02110-1301 USA
 */

#define FP_COMPONENT "device"
#include "fpi-log.h"

#include "fp-device-private.h"

/**
 * SECTION: fpi-device
 * @title: Internal FpDevice
 * @short_description: Internal device routines
 *
 * The methods that are availabe for drivers to manipulate a device. See
 * #FpDeviceClass for more information. Also note that most of these are
 * not relevant for image based devices, see #FpImageDeviceClass in that
 * case.
 *
 * Also see the public #FpDevice routines.
 */

static void fp_device_async_initable_iface_init (GAsyncInitableIface *iface);

G_DEFINE_TYPE_EXTENDED (FpDevice, fp_device, G_TYPE_OBJECT, G_TYPE_FLAG_ABSTRACT,
                        G_IMPLEMENT_INTERFACE (G_TYPE_ASYNC_INITABLE,
                                               fp_device_async_initable_iface_init)
                        G_ADD_PRIVATE (FpDevice))

enum {
  PROP_0,
  PROP_DRIVER,
  PROP_DEVICE_ID,
  PROP_NAME,
  PROP_OPEN,
  PROP_NR_ENROLL_STAGES,
  PROP_SCAN_TYPE,
  PROP_FPI_ENVIRON,
  PROP_FPI_USB_DEVICE,
  PROP_FPI_DRIVER_DATA,
  N_PROPS
};

static GParamSpec *properties[N_PROPS];

/**
 * fp_device_retry_quark:
 *
 * Return value: Quark representing a retryable error.
 **/
G_DEFINE_QUARK (fp - device - retry - quark, fp_device_retry)

/**
 * fp_device_error_quark:
 *
 * Return value: Quark representing a device error.
 **/
G_DEFINE_QUARK (fp - device - error - quark, fp_device_error)

static gboolean
fp_device_cancel_in_idle_cb (gpointer user_data)
{
  FpDevice *self = user_data;
  FpDeviceClass *cls = FP_DEVICE_GET_CLASS (self);
  FpDevicePrivate *priv = fp_device_get_instance_private (self);

  g_assert (cls->cancel);
  g_assert (priv->current_action != FP_DEVICE_ACTION_NONE);

  g_debug ("Idle cancelling on ongoing operation!");

  priv->current_idle_cancel_source = NULL;

  cls->cancel (self);

  return G_SOURCE_REMOVE;
}

/* Notify the class that the task was cancelled; this should be connected
 * with the GTask as the user_data object for automatic cleanup together
 * with the task. */
static void
fp_device_cancelled_cb (GCancellable *cancellable, FpDevice *self)
{
  FpDevicePrivate *priv = fp_device_get_instance_private (self);

  priv->current_idle_cancel_source = g_idle_source_new ();
  g_source_set_callback (priv->current_idle_cancel_source,
                         fp_device_cancel_in_idle_cb,
                         self,
                         NULL);
  g_source_attach (priv->current_idle_cancel_source, NULL);
  g_source_unref (priv->current_idle_cancel_source);
}

static void
maybe_cancel_on_cancelled (FpDevice     *device,
                           GCancellable *cancellable)
{
  FpDeviceClass *cls = FP_DEVICE_GET_CLASS (device);
  FpDevicePrivate *priv = fp_device_get_instance_private (device);

  if (!cancellable || !cls->cancel)
    return;

  priv->current_cancellable_id = g_cancellable_connect (cancellable,
                                                        G_CALLBACK (fp_device_cancelled_cb),
                                                        device,
                                                        NULL);
}

static void
fp_device_constructed (GObject *object)
{
  FpDevice *self = (FpDevice *) object;
  FpDeviceClass *cls = FP_DEVICE_GET_CLASS (self);
  FpDevicePrivate *priv = fp_device_get_instance_private (self);

  priv->type = cls->type;
  if (cls->nr_enroll_stages)
    priv->nr_enroll_stages = cls->nr_enroll_stages;
  priv->scan_type = cls->scan_type;
  priv->device_name = g_strdup (cls->full_name);
  priv->device_id = g_strdup ("0");

  G_OBJECT_CLASS (fp_device_parent_class)->constructed (object);
}

static void
fp_device_finalize (GObject *object)
{
  FpDevice *self = (FpDevice *) object;
  FpDevicePrivate *priv = fp_device_get_instance_private (self);

  g_assert (priv->current_action == FP_DEVICE_ACTION_NONE);
  g_assert (priv->current_task == NULL);
  if (priv->is_open)
    g_warning ("User destroyed open device! Not cleaning up properly!");

  g_slist_free_full (priv->sources, (GDestroyNotify) g_source_destroy);

  g_clear_pointer (&priv->current_idle_cancel_source, g_source_destroy);
  g_clear_pointer (&priv->current_task_idle_return_source, g_source_destroy);

  g_clear_pointer (&priv->device_id, g_free);
  g_clear_pointer (&priv->device_name, g_free);

  g_clear_object (&priv->usb_device);
  g_clear_pointer (&priv->virtual_env, g_free);

  G_OBJECT_CLASS (fp_device_parent_class)->finalize (object);
}

static void
fp_device_get_property (GObject    *object,
                        guint       prop_id,
                        GValue     *value,
                        GParamSpec *pspec)
{
  FpDevice *self = FP_DEVICE (object);
  FpDevicePrivate *priv = fp_device_get_instance_private (self);

  switch (prop_id)
    {
    case PROP_NR_ENROLL_STAGES:
      g_value_set_int (value, priv->nr_enroll_stages);
      break;

    case PROP_SCAN_TYPE:
      g_value_set_enum (value, priv->scan_type);
      break;

    case PROP_DRIVER:
      g_value_set_static_string (value, FP_DEVICE_GET_CLASS (priv)->id);
      break;

    case PROP_DEVICE_ID:
      g_value_set_string (value, priv->device_id);
      break;

    case PROP_NAME:
      g_value_set_string (value, priv->device_name);
      break;

    case PROP_OPEN:
      g_value_set_boolean (value, priv->is_open);
      break;

    default:
      G_OBJECT_WARN_INVALID_PROPERTY_ID (object, prop_id, pspec);
    }
}

static void
fp_device_set_property (GObject      *object,
                        guint         prop_id,
                        const GValue *value,
                        GParamSpec   *pspec)
{
  FpDevice *self = FP_DEVICE (object);
  FpDevicePrivate *priv = fp_device_get_instance_private (self);
  FpDeviceClass *cls = FP_DEVICE_GET_CLASS (self);

  /* _construct has not run yet, so we cannot use priv->type. */
  switch (prop_id)
    {
    case PROP_FPI_ENVIRON:
      if (cls->type == FP_DEVICE_TYPE_VIRTUAL)
        priv->virtual_env = g_value_dup_string (value);
      else
        g_assert (g_value_get_string (value) == NULL);
      break;

    case PROP_FPI_USB_DEVICE:
      if (cls->type == FP_DEVICE_TYPE_USB)
        priv->usb_device = g_value_dup_object (value);
      else
        g_assert (g_value_get_object (value) == NULL);
      break;

    case PROP_FPI_DRIVER_DATA:
      priv->driver_data = g_value_get_uint64 (value);
      break;

    default:
      G_OBJECT_WARN_INVALID_PROPERTY_ID (object, prop_id, pspec);
    }
}

static void
fp_device_async_initable_init_async (GAsyncInitable     *initable,
                                     int                 io_priority,
                                     GCancellable       *cancellable,
                                     GAsyncReadyCallback callback,
                                     gpointer            user_data)
{
  g_autoptr(GTask) task = NULL;
  FpDevice *self = FP_DEVICE (initable);
  FpDevicePrivate *priv = fp_device_get_instance_private (self);

  /* It is next to impossible to call async_init at the wrong time. */
  g_assert (!priv->is_open);
  g_assert (!priv->current_task);

  task = g_task_new (self, cancellable, callback, user_data);
  if (g_task_return_error_if_cancelled (task))
    return;

  if (!FP_DEVICE_GET_CLASS (self)->probe)
    {
      g_task_return_boolean (task, TRUE);
      return;
    }

  priv->current_action = FP_DEVICE_ACTION_PROBE;
  priv->current_task = g_steal_pointer (&task);
  maybe_cancel_on_cancelled (self, cancellable);

  FP_DEVICE_GET_CLASS (self)->probe (self);
}

static gboolean
fp_device_async_initable_init_finish (GAsyncInitable *initable,
                                      GAsyncResult   *res,
                                      GError        **error)
{
  return g_task_propagate_boolean (G_TASK (res), error);
}

static void
fp_device_async_initable_iface_init (GAsyncInitableIface *iface)
{
  iface->init_async = fp_device_async_initable_init_async;
  iface->init_finish = fp_device_async_initable_init_finish;
}

static void
fp_device_class_init (FpDeviceClass *klass)
{
  GObjectClass *object_class = G_OBJECT_CLASS (klass);

  object_class->constructed = fp_device_constructed;
  object_class->finalize = fp_device_finalize;
  object_class->get_property = fp_device_get_property;
  object_class->set_property = fp_device_set_property;

  properties[PROP_NR_ENROLL_STAGES] =
    g_param_spec_uint ("nr-enroll-stages",
                       "EnrollStages",
                       "Number of enroll stages needed on the device",
                       0, G_MAXUINT,
                       0,
                       G_PARAM_STATIC_STRINGS | G_PARAM_READABLE);

  properties[PROP_SCAN_TYPE] =
    g_param_spec_enum ("scan-type",
                       "ScanType",
                       "The scan type of the device",
                       FP_TYPE_SCAN_TYPE, FP_SCAN_TYPE_SWIPE,
                       G_PARAM_STATIC_STRINGS | G_PARAM_READABLE);

  properties[PROP_DRIVER] =
    g_param_spec_string ("driver",
                         "Driver",
                         "String describing the driver",
                         NULL,
                         G_PARAM_STATIC_STRINGS | G_PARAM_READABLE);

  properties[PROP_DEVICE_ID] =
    g_param_spec_string ("device-id",
                         "Device ID",
                         "String describing the device, often generic but may be a serial number",
                         "",
                         G_PARAM_STATIC_STRINGS | G_PARAM_READABLE);

  properties[PROP_NAME] =
    g_param_spec_string ("name",
                         "Device Name",
                         "Human readable name for the device",
                         NULL,
                         G_PARAM_STATIC_STRINGS | G_PARAM_READABLE);

  properties[PROP_OPEN] =
    g_param_spec_boolean ("open",
                          "Opened",
                          "Wether the device is open or not", FALSE,
                          G_PARAM_STATIC_STRINGS | G_PARAM_READABLE);

  properties[PROP_FPI_ENVIRON] =
    g_param_spec_string ("fp-environ",
                         "Virtual Environment",
                         "Private: The environment variable for the virtual device",
                         NULL,
                         G_PARAM_STATIC_STRINGS | G_PARAM_WRITABLE | G_PARAM_CONSTRUCT_ONLY);

  properties[PROP_FPI_USB_DEVICE] =
    g_param_spec_object ("fp-usb-device",
                         "USB Device",
                         "Private: The USB device for the device",
                         G_USB_TYPE_DEVICE,
                         G_PARAM_STATIC_STRINGS | G_PARAM_WRITABLE | G_PARAM_CONSTRUCT_ONLY);

  properties[PROP_FPI_DRIVER_DATA] =
    g_param_spec_uint64 ("fp-driver-data",
                         "Driver Data",
                         "Private: The driver data from the ID table entry",
                         0,
                         G_MAXUINT64,
                         0,
                         G_PARAM_STATIC_STRINGS | G_PARAM_WRITABLE | G_PARAM_CONSTRUCT_ONLY);

  g_object_class_install_properties (object_class, N_PROPS, properties);
}

static void
fp_device_init (FpDevice *self)
{
}

/**
 * fp_device_get_driver:
 * @device: A #FpDevice
 *
 * Returns: (transfer none): The ID of the driver
 */
const gchar *
fp_device_get_driver (FpDevice *device)
{
  g_return_val_if_fail (FP_IS_DEVICE (device), NULL);

  return FP_DEVICE_GET_CLASS (device)->id;
}

/**
 * fp_device_get_device_id:
 * @device: A #FpDevice
 *
 * Returns: (transfer none): The ID of the device
 */
const gchar *
fp_device_get_device_id (FpDevice *device)
{
  FpDevicePrivate *priv = fp_device_get_instance_private (device);

  g_return_val_if_fail (FP_IS_DEVICE (device), NULL);

  return priv->device_id;
}

/**
 * fp_device_get_name:
 * @device: A #FpDevice
 *
 * Returns: (transfer none): The human readable name of the device
 */
const gchar *
fp_device_get_name (FpDevice *device)
{
  FpDevicePrivate *priv = fp_device_get_instance_private (device);

  g_return_val_if_fail (FP_IS_DEVICE (device), NULL);

  return priv->device_name;
}

/**
 * fp_device_is_open:
 * @device: A #FpDevice
 *
 * Returns: Whether the device is open or not
 */
gboolean
fp_device_is_open (FpDevice *device)
{
  FpDevicePrivate *priv = fp_device_get_instance_private (device);

  g_return_val_if_fail (FP_IS_DEVICE (device), FALSE);

  return priv->is_open;
}

/**
 * fp_device_get_scan_type:
 * @device: A #FpDevice
 *
 * Retrieves the scan type of the device.
 *
 * Returns: The #FpScanType
 */
FpScanType
fp_device_get_scan_type (FpDevice *device)
{
  FpDevicePrivate *priv = fp_device_get_instance_private (device);

  g_return_val_if_fail (FP_IS_DEVICE (device), FP_SCAN_TYPE_SWIPE);

  return priv->scan_type;
}

/**
 * fp_device_get_nr_enroll_stages:
 * @device: A #FpDevice
 *
 * Retrieves the number of enroll stages for this device.
 *
 * Returns: The number of enroll stages
 */
gint
fp_device_get_nr_enroll_stages (FpDevice *device)
{
  FpDevicePrivate *priv = fp_device_get_instance_private (device);

  g_return_val_if_fail (FP_IS_DEVICE (device), -1);

  return priv->nr_enroll_stages;
}

/**
 * fp_device_supports_identify:
 * @device: A #FpDevice
 *
 * Check whether the device supports identification.
 *
 * Returns: Whether the device supports identification
 */
gboolean
fp_device_supports_identify (FpDevice *device)
{
  FpDeviceClass *cls = FP_DEVICE_GET_CLASS (device);

  g_return_val_if_fail (FP_IS_DEVICE (device), FALSE);

  return cls->identify != NULL;
}

/**
 * fp_device_supports_capture:
 * @device: A #FpDevice
 *
 * Check whether the device supports capturing images.
 *
 * Returns: Whether the device supports image capture
 */
gboolean
fp_device_supports_capture (FpDevice *device)
{
  FpDeviceClass *cls = FP_DEVICE_GET_CLASS (device);

  g_return_val_if_fail (FP_IS_DEVICE (device), FALSE);

  return cls->capture != NULL;
}

/**
 * fp_device_has_storage:
 * @device: A #FpDevice
 *
 * Whether the device has on-chip storage. If it has, you can list the
 * prints stored on the with fp_device_list_prints() and you should
 * always delete prints from the device again using
 * fp_device_delete_print().
 */
gboolean
fp_device_has_storage (FpDevice *device)
{
  FpDeviceClass *cls = FP_DEVICE_GET_CLASS (device);

  g_return_val_if_fail (FP_IS_DEVICE (device), FALSE);

  return cls->list != NULL;
}

/**
 * fp_device_open:
 * @device: a #FpDevice
 * @cancellable: (nullable): a #GCancellable, or %NULL
 * @callback: the function to call on completion
 * @user_data: the data to pass to @callback
 *
 * Start an asynchronous operation to open the device. The callback will
 * be called once the operation has finished. Retrieve the result with
 * fp_device_open_finish().
 */
void
fp_device_open (FpDevice           *device,
                GCancellable       *cancellable,
                GAsyncReadyCallback callback,
                gpointer            user_data)
{
  g_autoptr(GTask) task = NULL;
  FpDevicePrivate *priv = fp_device_get_instance_private (device);
  GError *error = NULL;

  task = g_task_new (device, cancellable, callback, user_data);
  if (g_task_return_error_if_cancelled (task))
    return;

  if (priv->is_open)
    {
      g_task_return_error (task,
                           fpi_device_error_new (FP_DEVICE_ERROR_ALREADY_OPEN));
      return;
    }

  if (priv->current_task)
    {
      g_task_return_error (task,
                           fpi_device_error_new (FP_DEVICE_ERROR_BUSY));
      return;
    }

  switch (priv->type)
    {
    case FP_DEVICE_TYPE_USB:
      if (!g_usb_device_open (priv->usb_device, &error))
        {
          g_task_return_error (task, error);
          return;
        }
      break;

    case FP_DEVICE_TYPE_VIRTUAL:
      break;

    default:
      g_assert_not_reached ();
      g_task_return_error (task, fpi_device_error_new (FP_DEVICE_ERROR_GENERAL));
      return;
    }

  priv->current_action = FP_DEVICE_ACTION_OPEN;
  priv->current_task = g_steal_pointer (&task);
  maybe_cancel_on_cancelled (device, cancellable);

  FP_DEVICE_GET_CLASS (device)->open (device);
}

/**
 * fp_device_open_finish:
 * @device: A #FpDevice
 * @result: A #GAsyncResult
 * @error: Return location for errors, or %NULL to ignore
 *
 * Finish an asynchronous operation to open the device.
 * See fp_device_open().
 *
 * Returns: (type void): %FALSE on error, %TRUE otherwise
 */
gboolean
fp_device_open_finish (FpDevice     *device,
                       GAsyncResult *result,
                       GError      **error)
{
  return g_task_propagate_boolean (G_TASK (result), error);
}

/**
 * fp_device_close:
 * @device: a #FpDevice
 * @cancellable: (nullable): a #GCancellable, or %NULL
 * @callback: the function to call on completion
 * @user_data: the data to pass to @callback
 *
 * Start an asynchronous operation to close the device. The callback will
 * be called once the operation has finished. Retrieve the result with
 * fp_device_close_finish().
 */
void
fp_device_close (FpDevice           *device,
                 GCancellable       *cancellable,
                 GAsyncReadyCallback callback,
                 gpointer            user_data)
{
  g_autoptr(GTask) task = NULL;
  FpDevicePrivate *priv = fp_device_get_instance_private (device);

  task = g_task_new (device, cancellable, callback, user_data);
  if (g_task_return_error_if_cancelled (task))
    return;

  if (!priv->is_open)
    {
      g_task_return_error (task,
                           fpi_device_error_new (FP_DEVICE_ERROR_NOT_OPEN));
      return;
    }

  if (priv->current_task)
    {
      g_task_return_error (task,
                           fpi_device_error_new (FP_DEVICE_ERROR_BUSY));
      return;
    }

  priv->current_action = FP_DEVICE_ACTION_CLOSE;
  priv->current_task = g_steal_pointer (&task);
  maybe_cancel_on_cancelled (device, cancellable);

  FP_DEVICE_GET_CLASS (device)->close (device);
}

/**
 * fp_device_close_finish:
 * @device: A #FpDevice
 * @result: A #GAsyncResult
 * @error: Return location for errors, or %NULL to ignore
 *
 * Finish an asynchronous operation to close the device.
 * See fp_device_close().
 *
 * Returns: (type void): %FALSE on error, %TRUE otherwise
 */
gboolean
fp_device_close_finish (FpDevice     *device,
                        GAsyncResult *result,
                        GError      **error)
{
  return g_task_propagate_boolean (G_TASK (result), error);
}


/**
 * fp_device_enroll:
 * @device: a #FpDevice
 * @template_print: (transfer floating): a #FpPrint
 * @cancellable: (nullable): a #GCancellable, or %NULL
 * @progress_cb: (nullable) (scope notified): progress reporting callback
 * @progress_data: (closure progress_cb): user data for @progress_cb
 * @progress_destroy: (destroy progress_data): Destroy notify for @progress_data
 * @callback: (scope async): the function to call on completion
 * @user_data: the data to pass to @callback
 *
 * Start an asynchronous operation to enroll a print. The callback will
 * be called once the operation has finished. Retrieve the result with
 * fp_device_enroll_finish().
 *
 * The @template_print parameter is a #FpPrint with available metadata filled
 * in. The driver may make use of this metadata, when e.g. storing the print on
 * device memory. It is undefined whether this print is filled in by the driver
 * and returned, or whether the driver will return a newly created print after
 * enrollment successed.
 */
void
fp_device_enroll (FpDevice           *device,
                  FpPrint            *template_print,
                  GCancellable       *cancellable,
                  FpEnrollProgress    progress_cb,
                  gpointer            progress_data,
                  GDestroyNotify      progress_destroy,
                  GAsyncReadyCallback callback,
                  gpointer            user_data)
{
  g_autoptr(GTask) task = NULL;
  FpDevicePrivate *priv = fp_device_get_instance_private (device);
  FpEnrollData *data;
  FpPrintType print_type;

  task = g_task_new (device, cancellable, callback, user_data);
  if (g_task_return_error_if_cancelled (task))
    return;

  if (!priv->is_open)
    {
      g_task_return_error (task,
                           fpi_device_error_new (FP_DEVICE_ERROR_NOT_OPEN));
      return;
    }

  if (priv->current_task)
    {
      g_task_return_error (task,
                           fpi_device_error_new (FP_DEVICE_ERROR_BUSY));
      return;
    }

  if (!FP_IS_PRINT (template_print))
    {
      g_warning ("User did not pass a print template!");
      g_task_return_error (task,
                           fpi_device_error_new (FP_DEVICE_ERROR_DATA_INVALID));
      return;
    }

  g_object_get (template_print, "fp-type", &print_type, NULL);
  if (print_type != FP_PRINT_UNDEFINED)
    {
      g_warning ("Passed print template must be newly created and blank!");
      g_task_return_error (task,
                           fpi_device_error_new (FP_DEVICE_ERROR_DATA_INVALID));
      return;
    }

  priv->current_action = FP_DEVICE_ACTION_ENROLL;
  priv->current_task = g_steal_pointer (&task);
  maybe_cancel_on_cancelled (device, cancellable);

  data = g_new0 (FpEnrollData, 1);
  data->print = g_object_ref_sink (template_print);
  data->enroll_progress_cb = progress_cb;
  data->enroll_progress_data = progress_data;

  // Attach the progress data as task data so that it is destroyed
  g_task_set_task_data (priv->current_task, data, (GDestroyNotify) enroll_data_free);

  FP_DEVICE_GET_CLASS (device)->enroll (device);
}

/**
 * fp_device_enroll_finish:
 * @device: A #FpDevice
 * @result: A #GAsyncResult
 * @error: Return location for errors, or %NULL to ignore
 *
 * Finish an asynchronous operation to enroll a print. You should check
 * for an error of type %FP_DEVICE_RETRY to prompt the user again if there
 * was an interaction issue.
 * See fp_device_enroll().
 *
 * Returns: (transfer full): The enrolled #FpPrint, or %NULL on error
 */
FpPrint *
fp_device_enroll_finish (FpDevice     *device,
                         GAsyncResult *result,
                         GError      **error)
{
  return g_task_propagate_pointer (G_TASK (result), error);
}

/**
 * fp_device_verify:
 * @device: a #FpDevice
 * @enrolled_print: a #FpPrint to verify
 * @cancellable: (nullable): a #GCancellable, or %NULL
 * @callback: the function to call on completion
 * @user_data: the data to pass to @callback
 *
 * Start an asynchronous operation to close the device. The callback will
 * be called once the operation has finished. Retrieve the result with
 * fp_device_verify_finish().
 */
void
fp_device_verify (FpDevice           *device,
                  FpPrint            *enrolled_print,
                  GCancellable       *cancellable,
                  GAsyncReadyCallback callback,
                  gpointer            user_data)
{
  g_autoptr(GTask) task = NULL;
  FpDevicePrivate *priv = fp_device_get_instance_private (device);

  task = g_task_new (device, cancellable, callback, user_data);
  if (g_task_return_error_if_cancelled (task))
    return;

  if (!priv->is_open)
    {
      g_task_return_error (task,
                           fpi_device_error_new (FP_DEVICE_ERROR_NOT_OPEN));
      return;
    }

  if (priv->current_task)
    {
      g_task_return_error (task,
                           fpi_device_error_new (FP_DEVICE_ERROR_BUSY));
      return;
    }

  priv->current_action = FP_DEVICE_ACTION_VERIFY;
  priv->current_task = g_steal_pointer (&task);
  maybe_cancel_on_cancelled (device, cancellable);

  g_task_set_task_data (priv->current_task,
                        g_object_ref (enrolled_print),
                        g_object_unref);

  FP_DEVICE_GET_CLASS (device)->verify (device);
}

/**
 * fp_device_verify_finish:
 * @device: A #FpDevice
 * @result: A #GAsyncResult
 * @match: (out): Whether the user presented the correct finger
 * @print: (out) (transfer full) (nullable): Location to store the scanned print, or %NULL to ignore
 * @error: Return location for errors, or %NULL to ignore
 *
 * Finish an asynchronous operation to verify an enrolled print. You should check
 * for an error of type %FP_DEVICE_RETRY to prompt the user again if there
 * was an interaction issue.
 *
 * With @print you can fetch the newly created print and retrieve the image data if available.
 *
 * See fp_device_verify().
 *
 * Returns: (type void): %FALSE on error, %TRUE otherwise
 */
gboolean
fp_device_verify_finish (FpDevice     *device,
                         GAsyncResult *result,
                         gboolean     *match,
                         FpPrint     **print,
                         GError      **error)
{
  gint res;

  res = g_task_propagate_int (G_TASK (result), error);

  if (print)
    {
      *print = g_object_get_data (G_OBJECT (result), "print");
      if (*print)
        g_object_ref (*print);
    }

  if (match)
    *match = res == FPI_MATCH_SUCCESS;

  return res != FPI_MATCH_ERROR;
}

/**
 * fp_device_identify:
 * @device: a #FpDevice
 * @prints: (element-type FpPrint) (transfer none): #GPtrArray of #FpPrint
 * @cancellable: (nullable): a #GCancellable, or %NULL
 * @callback: the function to call on completion
 * @user_data: the data to pass to @callback
 *
 * Start an asynchronous operation to identify prints. The callback will
 * be called once the operation has finished. Retrieve the result with
 * fp_device_identify_finish().
 */
void
fp_device_identify (FpDevice           *device,
                    GPtrArray          *prints,
                    GCancellable       *cancellable,
                    GAsyncReadyCallback callback,
                    gpointer            user_data)
{
  g_autoptr(GTask) task = NULL;
  FpDevicePrivate *priv = fp_device_get_instance_private (device);

  task = g_task_new (device, cancellable, callback, user_data);
  if (g_task_return_error_if_cancelled (task))
    return;

  if (!priv->is_open)
    {
      g_task_return_error (task,
                           fpi_device_error_new (FP_DEVICE_ERROR_NOT_OPEN));
      return;
    }

  if (priv->current_task)
    {
      g_task_return_error (task,
                           fpi_device_error_new (FP_DEVICE_ERROR_BUSY));
      return;
    }

  priv->current_action = FP_DEVICE_ACTION_IDENTIFY;
  priv->current_task = g_steal_pointer (&task);
  maybe_cancel_on_cancelled (device, cancellable);

  g_task_set_task_data (priv->current_task,
                        g_ptr_array_ref (prints),
                        (GDestroyNotify) g_ptr_array_unref);

  FP_DEVICE_GET_CLASS (device)->identify (device);
}

/**
 * fp_device_identify_finish:
 * @device: A #FpDevice
 * @result: A #GAsyncResult
 * @match: (out) (transfer full) (nullable): Location for the matched #FpPrint, or %NULL
 * @print: (out) (transfer full) (nullable): Location for the new #FpPrint, or %NULL
 * @error: Return location for errors, or %NULL to ignore
 *
 * Finish an asynchronous operation to identify a print. You should check
 * for an error of type %FP_DEVICE_RETRY to prompt the user again if there
 * was an interaction issue.
 *
 * Use @match to find the print that matched. With @print you can fetch the
 * newly created print and retrieve the image data if available.
 *
 * See fp_device_identify().
 *
 * Returns: (type void): %FALSE on error, %TRUE otherwise
 */
gboolean
fp_device_identify_finish (FpDevice     *device,
                           GAsyncResult *result,
                           FpPrint     **match,
                           FpPrint     **print,
                           GError      **error)
{
  if (print)
    {
      *print = g_object_get_data (G_OBJECT (result), "print");
      if (*print)
        g_object_ref (*print);
    }
  if (match)
    {
      *match = g_object_get_data (G_OBJECT (result), "match");
      if (*match)
        g_object_ref (*match);
    }

  return g_task_propagate_boolean (G_TASK (result), error);
}

/**
 * fp_device_capture:
 * @device: a #FpDevice
 * @wait_for_finger: Whether to wait for a finger or not
 * @cancellable: (nullable): a #GCancellable, or %NULL
 * @callback: the function to call on completion
 * @user_data: the data to pass to @callback
 *
 * Start an asynchronous operation to capture an image. The callback will
 * be called once the operation has finished. Retrieve the result with
 * fp_device_capture_finish().
 */
void
fp_device_capture (FpDevice           *device,
                   gboolean            wait_for_finger,
                   GCancellable       *cancellable,
                   GAsyncReadyCallback callback,
                   gpointer            user_data)
{
  g_autoptr(GTask) task = NULL;
  FpDevicePrivate *priv = fp_device_get_instance_private (device);

  task = g_task_new (device, cancellable, callback, user_data);
  if (g_task_return_error_if_cancelled (task))
    return;

  if (!priv->is_open)
    {
      g_task_return_error (task,
                           fpi_device_error_new (FP_DEVICE_ERROR_NOT_OPEN));
      return;
    }

  if (priv->current_task)
    {
      g_task_return_error (task,
                           fpi_device_error_new (FP_DEVICE_ERROR_BUSY));
      return;
    }

  priv->current_action = FP_DEVICE_ACTION_CAPTURE;
  priv->current_task = g_steal_pointer (&task);
  maybe_cancel_on_cancelled (device, cancellable);

  priv->wait_for_finger = wait_for_finger;

  FP_DEVICE_GET_CLASS (device)->capture (device);
}

/**
 * fp_device_capture_finish:
 * @device: A #FpDevice
 * @result: A #GAsyncResult
 * @error: Return location for errors, or %NULL to ignore
 *
 * Finish an asynchronous operation to capture an image. You should check
 * for an error of type %FP_DEVICE_RETRY to prompt the user again if there
 * was an interaction issue.
 *
 * See fp_device_capture().
 *
 * Returns: (transfer full): #FpImage or %NULL on error
 */
FpImage *
fp_device_capture_finish (FpDevice     *device,
                          GAsyncResult *result,
                          GError      **error)
{
  return g_task_propagate_pointer (G_TASK (result), error);
}

/**
 * fp_device_delete_print:
 * @device: a #FpDevice
 * @enrolled_print: a #FpPrint to delete
 * @cancellable: (nullable): a #GCancellable, or %NULL
 * @callback: the function to call on completion
 * @user_data: the data to pass to @callback
 *
 * Start an asynchronous operation to delete a print from the device.
 * The callback will be called once the operation has finished. Retrieve
 * the result with fp_device_delete_print_finish().
 *
 * This only makes sense on devices that store prints on-chip, but is safe
 * to always call.
 */
void
fp_device_delete_print (FpDevice           *device,
                        FpPrint            *enrolled_print,
                        GCancellable       *cancellable,
                        GAsyncReadyCallback callback,
                        gpointer            user_data)
{
  g_autoptr(GTask) task = NULL;
  FpDevicePrivate *priv = fp_device_get_instance_private (device);

  task = g_task_new (device, cancellable, callback, user_data);
  if (g_task_return_error_if_cancelled (task))
    return;

  if (!priv->is_open)
    {
      g_task_return_error (task,
                           fpi_device_error_new (FP_DEVICE_ERROR_NOT_OPEN));
      return;
    }

  if (priv->current_task)
    {
      g_task_return_error (task,
                           fpi_device_error_new (FP_DEVICE_ERROR_BUSY));
      return;
    }

  /* Succeed immediately if delete is not implemented. */
  if (!FP_DEVICE_GET_CLASS (device)->delete)
    {
      g_task_return_boolean (task, TRUE);
      return;
    }

  priv->current_action = FP_DEVICE_ACTION_DELETE;
  priv->current_task = g_steal_pointer (&task);
  maybe_cancel_on_cancelled (device, cancellable);

  g_task_set_task_data (priv->current_task,
                        g_object_ref (enrolled_print),
                        g_object_unref);

  FP_DEVICE_GET_CLASS (device)->delete (device);
}

/**
 * fp_device_delete_print_finish:
 * @device: A #FpDevice
 * @result: A #GAsyncResult
 * @error: Return location for errors, or %NULL to ignore
 *
 * Finish an asynchronous operation to delete an enrolled print.
 *
 * See fp_device_delete_print().
 *
 * Returns: (type void): %FALSE on error, %TRUE otherwise
 */
gboolean
fp_device_delete_print_finish (FpDevice     *device,
                               GAsyncResult *result,
                               GError      **error)
{
  return g_task_propagate_boolean (G_TASK (result), error);
}

/**
 * fp_device_list_prints:
 * @device: a #FpDevice
 * @cancellable: (nullable): a #GCancellable, or %NULL
 * @callback: the function to call on completion
 * @user_data: the data to pass to @callback
 *
 * Start an asynchronous operation to list all prints stored on the device.
 * This only makes sense on devices that store prints on-chip.
 *
 * Retrieve the result with fp_device_list_prints_finish().
 */
void
fp_device_list_prints (FpDevice           *device,
                       GCancellable       *cancellable,
                       GAsyncReadyCallback callback,
                       gpointer            user_data)
{
  g_autoptr(GTask) task = NULL;
  FpDevicePrivate *priv = fp_device_get_instance_private (device);

  task = g_task_new (device, cancellable, callback, user_data);
  if (g_task_return_error_if_cancelled (task))
    return;

  if (!priv->is_open)
    {
      g_task_return_error (task,
                           fpi_device_error_new (FP_DEVICE_ERROR_NOT_OPEN));
      return;
    }

  if (priv->current_task)
    {
      g_task_return_error (task,
                           fpi_device_error_new (FP_DEVICE_ERROR_BUSY));
      return;
    }

  priv->current_action = FP_DEVICE_ACTION_LIST;
  priv->current_task = g_steal_pointer (&task);
  maybe_cancel_on_cancelled (device, cancellable);

  FP_DEVICE_GET_CLASS (device)->list (device);
}

/**
 * fp_device_list_prints_finish:
 * @device: A #FpDevice
 * @result: A #GAsyncResult
 * @error: Return location for errors, or %NULL to ignore
 *
 * Finish an asynchronous operation to list all device stored prints.
 *
 * See fp_device_list_prints().
 *
 * Returns: (element-type FpPrint) (transfer container): Array of prints or %NULL on error
 */
GPtrArray *
fp_device_list_prints_finish (FpDevice     *device,
                              GAsyncResult *result,
                              GError      **error)
{
  return g_task_propagate_pointer (G_TASK (result), error);
}

<<<<<<< HEAD
typedef struct
{
  GSource       source;
  FpDevice     *device;
  FpTimeoutFunc callback;
  gpointer      user_data;
} FpDeviceTimeoutSource;

gboolean
device_timeout_cb (gpointer user_data)
{
  FpDeviceTimeoutSource *source = user_data;

  source->callback (source->device, source->user_data);

  return G_SOURCE_REMOVE;
}

void
timeout_finalize (GSource *source)
{
  FpDeviceTimeoutSource *timeout_source = (FpDeviceTimeoutSource *) source;
  FpDevicePrivate *priv;

  priv = fp_device_get_instance_private (timeout_source->device);
  priv->sources = g_slist_remove (priv->sources, source);
}

static gboolean
timeout_dispatch (GSource *source, GSourceFunc callback, gpointer user_data)
{
  FpDeviceTimeoutSource *timeout_source = (FpDeviceTimeoutSource *) source;

  ((FpTimeoutFunc) callback)(timeout_source->device, user_data);

  return G_SOURCE_REMOVE;
}

static GSourceFuncs timeout_funcs = {
  NULL, /* prepare */
  NULL, /* check */
  timeout_dispatch,
  timeout_finalize,
  NULL, NULL
};

/* Private API functions */

/**
 * fpi_device_set_nr_enroll_stages:
 * @device: The #FpDevice
 * @enroll_stages: The number of enroll stages
 *
 * Updates the reported number of enroll stages that the device needs.
 * If all supported devices have the same number of stages, then the
 * value can simply be set in the class.
 */
void
fpi_device_set_nr_enroll_stages (FpDevice *device,
                                 gint      enroll_stages)
{
  FpDevicePrivate *priv = fp_device_get_instance_private (device);

  g_return_if_fail (FP_IS_DEVICE (device));

  priv->nr_enroll_stages = enroll_stages;
  g_object_notify_by_pspec (G_OBJECT (device), properties[PROP_NR_ENROLL_STAGES]);
}

/**
 * fpi_device_set_scan_type:
 * @device: The #FpDevice
 * @scan_type: The scan type of the device
 *
 * Updates the the scan type of the device from the default.
 * If all supported devices have the same scan type, then the
 * value can simply be set in the class.
 */
void
fpi_device_set_scan_type (FpDevice  *device,
                          FpScanType scan_type)
{
  FpDevicePrivate *priv = fp_device_get_instance_private (device);

  g_return_if_fail (FP_IS_DEVICE (device));

  priv->scan_type = scan_type;
  g_object_notify_by_pspec (G_OBJECT (device), properties[PROP_SCAN_TYPE]);
}

/**
 * fpi_device_add_timeout_full:
 * @device: The #FpDevice
 * @interval: The interval in milliseconds
 * @func: The #FpTimeoutFunc to call on timeout
 * @user_data: (nullable): User data to pass to the callback
 * @destroy_notify: (nullable): #GDestroyNotify for @user_data
 *
 * Register a timeout to run. Drivers should always make sure that timers are
 * cancelled when appropriate.
 *
 * Returns: (transfer none): A newly created and attached #GSource
 */
GSource *
fpi_device_add_timeout_full (FpDevice      *device,
                             gint           interval,
                             FpTimeoutFunc  func,
                             gpointer       user_data,
                             GDestroyNotify destroy_notify)
{
  FpDevicePrivate *priv = fp_device_get_instance_private (device);
  FpDeviceTimeoutSource *source;

  source = (FpDeviceTimeoutSource *) g_source_new (&timeout_funcs,
                                                   sizeof (FpDeviceTimeoutSource));
  source->device = device;
  source->user_data = user_data;

  g_source_attach (&source->source, NULL);
  g_source_set_callback (&source->source, (GSourceFunc) func, user_data, destroy_notify);
  g_source_set_ready_time (&source->source,
                           g_source_get_time (&source->source) + interval * (guint64) 1000);
  priv->sources = g_slist_prepend (priv->sources, source);
  g_source_unref (&source->source);

  return &source->source;
}

/**
 * fpi_device_add_timeout:
 * @device: The #FpDevice
 * @interval: The interval in milliseconds
 * @func: The #FpTimeoutFunc to call on timeout
 * @user_data: (nullable): User data to pass to the callback
 *
 * Register a timeout to run. Drivers should always make sure that timers are
 * cancelled when appropriate.
 *
 * Returns: (transfer none): A newly created and attached #GSource
 */
GSource *
fpi_device_add_timeout (FpDevice     *device,
                        gint          interval,
                        FpTimeoutFunc func,
                        gpointer      user_data)
{
  return fpi_device_add_timeout_full (device, interval, func, user_data, NULL);
}

/**
 * fpi_device_get_usb_device:
 * @device: The #FpDevice
 *
 * Get the #GUsbDevice for this #FpDevice. Only permissible to call if the
 * #FpDevice is of type %FP_DEVICE_TYPE_USB.
 *
 * Returns: The #GUsbDevice
 */
GUsbDevice *
fpi_device_get_usb_device (FpDevice *device)
{
  FpDevicePrivate *priv = fp_device_get_instance_private (device);

  g_return_val_if_fail (FP_IS_DEVICE (device), NULL);
  g_return_val_if_fail (priv->type == FP_DEVICE_TYPE_USB, NULL);

  return priv->usb_device;
}

/**
 * fpi_device_get_virtual_env:
 * @device: The #FpDevice
 *
 * Get the value of the environment variable that caused the virtual #FpDevice to be
 * generated. Only permissible to call if the #FpDevice is of type %FP_DEVICE_TYPE_VIRTUAL.
 *
 * Returns: The value of the environment variable
 */
const gchar *
fpi_device_get_virtual_env (FpDevice *device)
{
  FpDevicePrivate *priv = fp_device_get_instance_private (device);

  g_return_val_if_fail (FP_IS_DEVICE (device), NULL);
  g_return_val_if_fail (priv->type == FP_DEVICE_TYPE_VIRTUAL, NULL);

  return priv->virtual_env;
}

/**
 * fpi_device_get_current_action:
 * @device: The #FpDevice
 *
 * Get the currently ongoing action or %FP_DEVICE_ACTION_NONE if there
 * is no operation at this time.
 *
 * This is useful for drivers that might share code paths between different
 * actions (e.g. verify and identify) and want to find out again later which
 * action was started in the beginning.
 *
 * Returns: The ongoing #FpDeviceAction
 */
FpDeviceAction
fpi_device_get_current_action (FpDevice *device)
{
  FpDevicePrivate *priv = fp_device_get_instance_private (device);

  g_return_val_if_fail (FP_IS_DEVICE (device), FP_DEVICE_ACTION_NONE);

  return priv->current_action;
}

/**
 * fpi_device_action_is_cancelled:
 * @device: The #FpDevice
 *
 * Checks whether the current action has been cancelled by the user.
 * This is equivalent to first getting the cancellable using
 * fpi_device_get_cancellable() and then checking whether it has been
 * cancelled (if it is non-NULL).
 *
 * Returns: %TRUE if action should be cancelled
 */
gboolean
fpi_device_action_is_cancelled (FpDevice *device)
{
  FpDevicePrivate *priv = fp_device_get_instance_private (device);
  GCancellable *cancellable;

  g_return_val_if_fail (FP_IS_DEVICE (device), TRUE);
  g_return_val_if_fail (priv->current_action != FP_DEVICE_ACTION_NONE, TRUE);

  cancellable = g_task_get_cancellable (priv->current_task);

  return cancellable ? g_cancellable_is_cancelled (cancellable) : FALSE;
}

/**
 * fpi_device_get_driver_data:
 * @device: The #FpDevice
 *
 * Returns: The driver data from the #FpIdEntry table entry
 */
guint64
fpi_device_get_driver_data (FpDevice *device)
{
  FpDevicePrivate *priv = fp_device_get_instance_private (device);

  g_return_val_if_fail (FP_IS_DEVICE (device), 0);

  return priv->driver_data;
}

/**
 * fpi_device_get_enroll_data:
 * @device: The #FpDevice
 * @print: (out) (transfer none): The user provided template print
 *
 * Get data for enrollment.
 */
void
fpi_device_get_enroll_data (FpDevice *device,
                            FpPrint **print)
{
  FpDevicePrivate *priv = fp_device_get_instance_private (device);
  FpEnrollData *data;

  g_return_if_fail (FP_IS_DEVICE (device));
  g_return_if_fail (priv->current_action == FP_DEVICE_ACTION_ENROLL);

  data = g_task_get_task_data (priv->current_task);
  g_assert (data);

  if (print)
    *print = data->print;
}

/**
 * fpi_device_get_capture_data:
 * @device: The #FpDevice
 * @wait_for_finger: (out): Whether to wait for finger or not
 *
 * Get data for capture.
 */
void
fpi_device_get_capture_data (FpDevice *device,
                             gboolean *wait_for_finger)
{
  FpDevicePrivate *priv = fp_device_get_instance_private (device);

  g_return_if_fail (FP_IS_DEVICE (device));
  g_return_if_fail (priv->current_action == FP_DEVICE_ACTION_CAPTURE);

  if (wait_for_finger)
    *wait_for_finger = priv->wait_for_finger;
}

/**
 * fpi_device_get_verify_data:
 * @device: The #FpDevice
 * @print: (out) (transfer none): The enrolled print
 *
 * Get data for verify.
 */
void
fpi_device_get_verify_data (FpDevice *device,
                            FpPrint **print)
{
  FpDevicePrivate *priv = fp_device_get_instance_private (device);

  g_return_if_fail (FP_IS_DEVICE (device));
  g_return_if_fail (priv->current_action == FP_DEVICE_ACTION_VERIFY);

  if (print)
    *print = g_task_get_task_data (priv->current_task);
}

/**
 * fpi_device_get_identify_data:
 * @device: The #FpDevice
 * @prints: (out) (transfer none) (element-type FpPrint): The gallery of prints
 *
 * Get data for identify.
 */
void
fpi_device_get_identify_data (FpDevice   *device,
                              GPtrArray **prints)
{
  FpDevicePrivate *priv = fp_device_get_instance_private (device);

  g_return_if_fail (FP_IS_DEVICE (device));
  g_return_if_fail (priv->current_action == FP_DEVICE_ACTION_IDENTIFY);

  if (prints)
    *prints = g_task_get_task_data (priv->current_task);
}

/**
 * fpi_device_get_delete_data:
 * @device: The #FpDevice
 * @print: (out) (transfer none): The print to delete
 *
 * Get data for delete.
 */
void
fpi_device_get_delete_data (FpDevice *device,
                            FpPrint **print)
{
  FpDevicePrivate *priv = fp_device_get_instance_private (device);

  g_return_if_fail (FP_IS_DEVICE (device));
  g_return_if_fail (priv->current_action == FP_DEVICE_ACTION_DELETE);

  if (print)
    *print = g_task_get_task_data (priv->current_task);
}

/**
 * fpi_device_get_cancellable:
 * @device: The #FpDevice
 *
 * Retrieve the #GCancellable that may cancel the currently ongoing operation. This
 * is primarily useful to pass directly to e.g. fpi_usb_transfer_submit() for cancellable
 * transfers.
 * In many cases the cancel vfunc may be more convenient to react to cancellation in some
 * way.
 *
 * Returns: (transfer none): The #GCancellable for the current action.
 */
GCancellable *
fpi_device_get_cancellable (FpDevice *device)
{
  FpDevicePrivate *priv = fp_device_get_instance_private (device);

  g_return_val_if_fail (FP_IS_DEVICE (device), NULL);
  g_return_val_if_fail (priv->current_action != FP_DEVICE_ACTION_NONE, NULL);

  return g_task_get_cancellable (priv->current_task);
}

/**
 * fpi_device_action_error:
 * @device: The #FpDevice
 * @error: The #GError to return
 *
 * Finish an ongoing action with an error. This is the same as calling
 * the corresponding complete function such as fpi_device_open_complete()
 * with an error set. If possible, use the correct complete function as
 * that results in improved error detection.
 */
void
fpi_device_action_error (FpDevice *device,
                         GError   *error)
{
  FpDevicePrivate *priv = fp_device_get_instance_private (device);

  g_return_if_fail (FP_IS_DEVICE (device));
  g_return_if_fail (priv->current_action != FP_DEVICE_ACTION_NONE);

  if (error != NULL)
    {
      g_debug ("Device reported generic error during action; action was: %i", priv->current_action);
    }
  else
    {
      g_warning ("Device failed to pass an error to generic action error function");
      error = fpi_device_error_new_msg (FP_DEVICE_ERROR_GENERAL, "Device reported error but did not provide an error condition");
    }


  switch (priv->current_action)
    {
    case FP_DEVICE_ACTION_PROBE:
      fpi_device_probe_complete (device, NULL, NULL, error);
      break;

    case FP_DEVICE_ACTION_OPEN:
      fpi_device_open_complete (device, error);
      break;

    case FP_DEVICE_ACTION_CLOSE:
      fpi_device_close_complete (device, error);
      break;

    case FP_DEVICE_ACTION_ENROLL:
      fpi_device_enroll_complete (device, NULL, error);
      break;

    case FP_DEVICE_ACTION_VERIFY:
      fpi_device_verify_complete (device, FPI_MATCH_ERROR, NULL, error);
      break;

    case FP_DEVICE_ACTION_IDENTIFY:
      fpi_device_identify_complete (device, NULL, NULL, error);
      break;

    case FP_DEVICE_ACTION_CAPTURE:
      fpi_device_capture_complete (device, NULL, error);
      break;

    case FP_DEVICE_ACTION_DELETE:
      fpi_device_delete_complete (device, error);
      break;

    case FP_DEVICE_ACTION_LIST:
      fpi_device_list_complete (device, NULL, error);
      break;

    default:
    case FP_DEVICE_ACTION_NONE:
      g_return_if_reached ();
      break;
    }
}

typedef enum _FpDeviceTaskReturnType {
  FP_DEVICE_TASK_RETURN_INT,
  FP_DEVICE_TASK_RETURN_BOOL,
  FP_DEVICE_TASK_RETURN_OBJECT,
  FP_DEVICE_TASK_RETURN_PTR_ARRAY,
  FP_DEVICE_TASK_RETURN_ERROR,
} FpDeviceTaskReturnType;

typedef struct _FpDeviceTaskReturnData
{
  FpDevice              *device;
  FpDeviceTaskReturnType type;
  gpointer               result;
} FpDeviceTaskReturnData;

static gboolean
fp_device_task_return_in_idle_cb (gpointer user_data)
{
  FpDeviceTaskReturnData *data = user_data;
  FpDevicePrivate *priv = fp_device_get_instance_private (data->device);

  g_autoptr(GTask) task = NULL;

  g_debug ("Completing action %d in idle!", priv->current_action);

  task = g_steal_pointer (&priv->current_task);
  priv->current_action = FP_DEVICE_ACTION_NONE;
  priv->current_task_idle_return_source = NULL;

  switch (data->type)
    {
    case FP_DEVICE_TASK_RETURN_INT:
      g_task_return_int (task, GPOINTER_TO_INT (data->result));
      break;

    case FP_DEVICE_TASK_RETURN_BOOL:
      g_task_return_boolean (task, GPOINTER_TO_UINT (data->result));
      break;

    case FP_DEVICE_TASK_RETURN_OBJECT:
      g_task_return_pointer (task, data->result, g_object_unref);
      break;

    case FP_DEVICE_TASK_RETURN_PTR_ARRAY:
      g_task_return_pointer (task, data->result,
                             (GDestroyNotify) g_ptr_array_unref);
      break;

    case FP_DEVICE_TASK_RETURN_ERROR:
      g_task_return_error (task, data->result);
      break;

    default:
      g_assert_not_reached ();
    }

  return G_SOURCE_REMOVE;
}

static void
fp_device_task_return_data_free (FpDeviceTaskReturnData *data)
{
  g_object_unref (data->device);
  g_free (data);
}

static void
fp_device_return_task_in_idle (FpDevice              *device,
                               FpDeviceTaskReturnType return_type,
                               gpointer               return_data)
{
  FpDevicePrivate *priv = fp_device_get_instance_private (device);
  FpDeviceTaskReturnData *data;

  data = g_new0 (FpDeviceTaskReturnData, 1);
  data->device = g_object_ref (device);
  data->type = return_type;
  data->result = return_data;

  priv->current_task_idle_return_source = g_idle_source_new ();
  g_source_set_priority (priv->current_task_idle_return_source,
                         g_task_get_priority (priv->current_task));
  g_source_set_callback (priv->current_task_idle_return_source,
                         fp_device_task_return_in_idle_cb,
                         data,
                         (GDestroyNotify) fp_device_task_return_data_free);

  g_source_attach (priv->current_task_idle_return_source, NULL);
  g_source_unref (priv->current_task_idle_return_source);
}

/**
 * fpi_device_probe_complete:
 * @device: The #FpDevice
 * @device_id: Unique ID for the device or %NULL
 * @device_name: Human readable name or %NULL for driver name
 * @error: The #GError or %NULL on success
 *
 * Finish an ongoing probe operation. If error is %NULL success is assumed.
 */
void
fpi_device_probe_complete (FpDevice    *device,
                           const gchar *device_id,
                           const gchar *device_name,
                           GError      *error)
{
  FpDevicePrivate *priv = fp_device_get_instance_private (device);

  g_return_if_fail (FP_IS_DEVICE (device));
  g_return_if_fail (priv->current_action == FP_DEVICE_ACTION_PROBE);

  g_debug ("Device reported probe completion");

  clear_device_cancel_action (device);

  if (!error)
    {
      if (device_id)
        {
          g_clear_pointer (&priv->device_id, g_free);
          priv->device_id = g_strdup (device_id);
          g_object_notify_by_pspec (G_OBJECT (device), properties[PROP_DEVICE_ID]);
        }
      if (device_name)
        {
          g_clear_pointer (&priv->device_name, g_free);
          priv->device_name = g_strdup (device_name);
          g_object_notify_by_pspec (G_OBJECT (device), properties[PROP_NAME]);
        }
      fp_device_return_task_in_idle (device, FP_DEVICE_TASK_RETURN_BOOL,
                                     GUINT_TO_POINTER (TRUE));
    }
  else
    {
      fp_device_return_task_in_idle (device, FP_DEVICE_TASK_RETURN_ERROR, error);
    }
}

/**
 * fpi_device_open_complete:
 * @device: The #FpDevice
 * @error: The #GError or %NULL on success
 *
 * Finish an ongoing open operation. If error is %NULL success is assumed.
 */
void
fpi_device_open_complete (FpDevice *device, GError *error)
{
  FpDevicePrivate *priv = fp_device_get_instance_private (device);

  g_return_if_fail (FP_IS_DEVICE (device));
  g_return_if_fail (priv->current_action == FP_DEVICE_ACTION_OPEN);

  g_debug ("Device reported open completion");

  clear_device_cancel_action (device);

  if (!error)
    priv->is_open = TRUE;

  if (!error)
    fp_device_return_task_in_idle (device, FP_DEVICE_TASK_RETURN_BOOL,
                                   GUINT_TO_POINTER (TRUE));
  else
    fp_device_return_task_in_idle (device, FP_DEVICE_TASK_RETURN_ERROR, error);
}

/**
 * fpi_device_close_complete:
 * @device: The #FpDevice
 * @error: The #GError or %NULL on success
 *
 * Finish an ongoing close operation. If error is %NULL success is assumed.
 */
void
fpi_device_close_complete (FpDevice *device, GError *error)
{
  GError *nested_error = NULL;
  FpDevicePrivate *priv = fp_device_get_instance_private (device);

  g_return_if_fail (FP_IS_DEVICE (device));
  g_return_if_fail (priv->current_action == FP_DEVICE_ACTION_CLOSE);

  g_debug ("Device reported close completion");

  clear_device_cancel_action (device);
  priv->is_open = FALSE;

  switch (priv->type)
    {
    case FP_DEVICE_TYPE_USB:
      if (!g_usb_device_close (priv->usb_device, &nested_error))
        {
          if (error == NULL)
            error = nested_error;
          fp_device_return_task_in_idle (device, FP_DEVICE_TASK_RETURN_ERROR, error);
          return;
        }
      break;

    case FP_DEVICE_TYPE_VIRTUAL:
      break;

    default:
      g_assert_not_reached ();
      fp_device_return_task_in_idle (device, FP_DEVICE_TASK_RETURN_ERROR,
                                     fpi_device_error_new (FP_DEVICE_ERROR_GENERAL));
      return;
    }

  if (!error)
    fp_device_return_task_in_idle (device, FP_DEVICE_TASK_RETURN_BOOL,
                                   GUINT_TO_POINTER (TRUE));
  else
    fp_device_return_task_in_idle (device, FP_DEVICE_TASK_RETURN_ERROR, error);
}

/**
 * fpi_device_enroll_complete:
 * @device: The #FpDevice
 * @print: (nullable) (transfer full): The #FpPrint or %NULL on failure
 * @error: The #GError or %NULL on success
 *
 * Finish an ongoing enroll operation. The #FpPrint can be stored by the
 * caller for later verification.
 */
void
fpi_device_enroll_complete (FpDevice *device, FpPrint *print, GError *error)
{
  FpDevicePrivate *priv = fp_device_get_instance_private (device);

  g_return_if_fail (FP_IS_DEVICE (device));
  g_return_if_fail (priv->current_action == FP_DEVICE_ACTION_ENROLL);

  g_debug ("Device reported enroll completion");

  clear_device_cancel_action (device);

  if (!error)
    {
      if (FP_IS_PRINT (print))
        {
          fp_device_return_task_in_idle (device, FP_DEVICE_TASK_RETURN_OBJECT, print);
        }
      else
        {
          g_warning ("Driver did not provide a valid print and failed to provide an error!");
          error = fpi_device_error_new_msg (FP_DEVICE_ERROR_GENERAL,
                                            "Driver failed to provide print data!");
          fp_device_return_task_in_idle (device, FP_DEVICE_TASK_RETURN_ERROR, error);
        }
    }
  else
    {
      fp_device_return_task_in_idle (device, FP_DEVICE_TASK_RETURN_ERROR, error);
      if (FP_IS_PRINT (print))
        {
          g_warning ("Driver passed an error but also provided a print, returning error!");
          g_object_unref (print);
        }
    }
}

/**
 * fpi_device_verify_complete:
 * @device: The #FpDevice
 * @result: The #FpiMatchResult of the operation
 * @print: The scanned #FpPrint
 * @error: A #GError if result is %FPI_MATCH_ERROR
 *
 * Finish an ongoing verify operation. The returned print should be
 * representing the new scan and not the one passed for verification.
 */
void
fpi_device_verify_complete (FpDevice      *device,
                            FpiMatchResult result,
                            FpPrint       *print,
                            GError        *error)
{
  FpDevicePrivate *priv = fp_device_get_instance_private (device);

  g_return_if_fail (FP_IS_DEVICE (device));
  g_return_if_fail (priv->current_action == FP_DEVICE_ACTION_VERIFY);

  g_debug ("Device reported verify completion");

  clear_device_cancel_action (device);

  g_object_set_data_full (G_OBJECT (priv->current_task),
                          "print",
                          print,
                          g_object_unref);

  if (!error)
    {
      if (result != FPI_MATCH_ERROR)
        {
          fp_device_return_task_in_idle (device, FP_DEVICE_TASK_RETURN_INT,
                                         GINT_TO_POINTER (result));
        }
      else
        {
          g_warning ("Driver did not provide an error for a failed verify operation!");
          error = fpi_device_error_new_msg (FP_DEVICE_ERROR_GENERAL,
                                            "Driver failed to provide an error!");
          fp_device_return_task_in_idle (device, FP_DEVICE_TASK_RETURN_ERROR, error);
        }
    }
  else
    {
      fp_device_return_task_in_idle (device, FP_DEVICE_TASK_RETURN_ERROR, error);
      if (result != FPI_MATCH_ERROR)
        {
          g_warning ("Driver passed an error but also provided a match result, returning error!");
          g_object_unref (print);
        }
    }
}

/**
 * fpi_device_identify_complete:
 * @device: The #FpDevice
 * @match: The matching #FpPrint from the passed gallery, or %NULL if none matched
 * @print: The scanned #FpPrint, may be %NULL
 * @error: The #GError or %NULL on success
 *
 * Finish an ongoing identify operation. The match that was identified is
 * returned in @match. The @print parameter returns the newly created scan
 * that was used for matching.
 */
void
fpi_device_identify_complete (FpDevice *device,
                              FpPrint  *match,
                              FpPrint  *print,
                              GError   *error)
{
  FpDevicePrivate *priv = fp_device_get_instance_private (device);

  g_return_if_fail (FP_IS_DEVICE (device));
  g_return_if_fail (priv->current_action == FP_DEVICE_ACTION_IDENTIFY);

  g_debug ("Device reported identify completion");

  clear_device_cancel_action (device);

  g_object_set_data_full (G_OBJECT (priv->current_task),
                          "print",
                          print,
                          g_object_unref);
  g_object_set_data_full (G_OBJECT (priv->current_task),
                          "match",
                          match,
                          g_object_unref);
  if (!error)
    {
      fp_device_return_task_in_idle (device, FP_DEVICE_TASK_RETURN_BOOL,
                                     GUINT_TO_POINTER (TRUE));
    }
  else
    {
      fp_device_return_task_in_idle (device, FP_DEVICE_TASK_RETURN_ERROR, error);
      if (match)
        {
          g_warning ("Driver passed an error but also provided a match result, returning error!");
          g_clear_object (&match);
        }
    }
}


/**
 * fpi_device_capture_complete:
 * @device: The #FpDevice
 * @image: The #FpImage, or %NULL on error
 * @error: The #GError or %NULL on success
 *
 * Finish an ongoing capture operation.
 */
void
fpi_device_capture_complete (FpDevice *device,
                             FpImage  *image,
                             GError   *error)
{
  FpDevicePrivate *priv = fp_device_get_instance_private (device);

  g_return_if_fail (FP_IS_DEVICE (device));
  g_return_if_fail (priv->current_action == FP_DEVICE_ACTION_CAPTURE);

  g_debug ("Device reported capture completion");

  clear_device_cancel_action (device);

  if (!error)
    {
      if (image)
        {
          fp_device_return_task_in_idle (device, FP_DEVICE_TASK_RETURN_OBJECT, image);
        }
      else
        {
          g_warning ("Driver did not provide an error for a failed capture operation!");
          error = fpi_device_error_new_msg (FP_DEVICE_ERROR_GENERAL,
                                            "Driver failed to provide an error!");
          fp_device_return_task_in_idle (device, FP_DEVICE_TASK_RETURN_ERROR, error);
        }
    }
  else
    {
      fp_device_return_task_in_idle (device, FP_DEVICE_TASK_RETURN_ERROR, error);
      if (image)
        {
          g_warning ("Driver passed an error but also provided an image, returning error!");
          g_clear_object (&image);
        }
    }
}

/**
 * fpi_device_delete_complete:
 * @device: The #FpDevice
 * @error: The #GError or %NULL on success
 *
 * Finish an ongoing delete operation.
 */
void
fpi_device_delete_complete (FpDevice *device,
                            GError   *error)
{
  FpDevicePrivate *priv = fp_device_get_instance_private (device);

  g_return_if_fail (FP_IS_DEVICE (device));
  g_return_if_fail (priv->current_action == FP_DEVICE_ACTION_DELETE);

  g_debug ("Device reported deletion completion");

  clear_device_cancel_action (device);

  if (!error)
    fp_device_return_task_in_idle (device, FP_DEVICE_TASK_RETURN_BOOL,
                                   GUINT_TO_POINTER (TRUE));
  else
    fp_device_return_task_in_idle (device, FP_DEVICE_TASK_RETURN_ERROR, error);
}

/**
 * fpi_device_list_complete:
 * @device: The #FpDevice
 * @prints: (element-type FpPrint) (transfer container): Possibly empty array of prints or %NULL on error
 * @error: The #GError or %NULL on success
 *
 * Finish an ongoing list operation.
 *
 * Please note that the @prints array will be free'ed using
 * g_ptr_array_unref() and the elements are destroyed automatically.
 * As such, you must use g_ptr_array_new_with_free_func() with
 * g_object_unref() as free func to create the array.
 */
void
fpi_device_list_complete (FpDevice  *device,
                          GPtrArray *prints,
                          GError    *error)
{
  FpDevicePrivate *priv = fp_device_get_instance_private (device);

  g_return_if_fail (FP_IS_DEVICE (device));
  g_return_if_fail (priv->current_action == FP_DEVICE_ACTION_LIST);

  g_debug ("Device reported listing completion");

  clear_device_cancel_action (device);

  if (prints && error)
    {
      g_warning ("Driver reported back prints and error, ignoring prints");
      g_clear_pointer (&prints, g_ptr_array_unref);
    }
  else if (!prints && !error)
    {
      g_warning ("Driver did not pass array but failed to provide an error");
      error = fpi_device_error_new_msg (FP_DEVICE_ERROR_GENERAL,
                                        "Driver failed to provide a list of prints");
    }

  if (!error)
    fp_device_return_task_in_idle (device, FP_DEVICE_TASK_RETURN_PTR_ARRAY, prints);
  else
    fp_device_return_task_in_idle (device, FP_DEVICE_TASK_RETURN_ERROR, error);
}

/**
 * fpi_device_enroll_progress:
 * @device: The #FpDevice
 * @completed_stages: The number of stages that are completed at this point
 * @print: The #FpPrint for the newly completed stage or %NULL on failure
 * @error: The #GError or %NULL on success
 *
 * Notify about the progress of the enroll operation. This is important for UI interaction.
 * The passed error may be used if a scan needs to be retried, use fpi_device_retry_new().
 */
void
fpi_device_enroll_progress (FpDevice *device,
                            gint      completed_stages,
                            FpPrint  *print,
                            GError   *error)
{
  FpDevicePrivate *priv = fp_device_get_instance_private (device);
  FpEnrollData *data;

  g_return_if_fail (FP_IS_DEVICE (device));
  g_return_if_fail (priv->current_action == FP_DEVICE_ACTION_ENROLL);
  g_return_if_fail (error == NULL || error->domain == FP_DEVICE_RETRY);

  g_debug ("Device reported enroll progress, reported %i of %i have been completed", completed_stages, priv->nr_enroll_stages);

  if (error && print)
    {
      g_warning ("Driver passed an error and also provided a print, returning error!");
      g_clear_object (&print);
    }

  data = g_task_get_task_data (priv->current_task);

  if (data->enroll_progress_cb)
    {
      data->enroll_progress_cb (device,
                                completed_stages,
                                print,
                                data->enroll_progress_data,
                                error);
    }

  g_clear_error (&error);
  g_clear_object (&print);
}


=======
>>>>>>> 502971d0
static void
async_result_ready (GObject *source_object, GAsyncResult *res, gpointer user_data)
{
  GTask **task = user_data;

  *task = g_object_ref (G_TASK (res));
}

/**
 * fp_device_open_sync:
 * @device: a #FpDevice
 * @cancellable: (nullable): a #GCancellable, or %NULL
 * @error: Return location for errors, or %NULL to ignore
 *
 * Open the device synchronously.
 *
 * Returns: (type void): %FALSE on error, %TRUE otherwise
 */
gboolean
fp_device_open_sync (FpDevice     *device,
                     GCancellable *cancellable,
                     GError      **error)
{
  g_autoptr(GAsyncResult) task = NULL;

  g_return_val_if_fail (FP_IS_DEVICE (device), FALSE);

  fp_device_open (device, cancellable, async_result_ready, &task);
  while (!task)
    g_main_context_iteration (NULL, TRUE);

  return fp_device_open_finish (device, task, error);
}

/**
 * fp_device_close_sync:
 * @device: a #FpDevice
 * @cancellable: (nullable): a #GCancellable, or %NULL
 * @error: Return location for errors, or %NULL to ignore
 *
 * Close the device synchronously.
 *
 * Returns: (type void): %FALSE on error, %TRUE otherwise
 */
gboolean
fp_device_close_sync (FpDevice     *device,
                      GCancellable *cancellable,
                      GError      **error)
{
  g_autoptr(GAsyncResult) task = NULL;

  g_return_val_if_fail (FP_IS_DEVICE (device), FALSE);

  fp_device_close (device, cancellable, async_result_ready, &task);
  while (!task)
    g_main_context_iteration (NULL, TRUE);

  return fp_device_close_finish (device, task, error);
}

/**
 * fp_device_enroll_sync:
 * @device: a #FpDevice
 * @template_print: (transfer floating): A #FpPrint to fill in or use
 *   as a template.
 * @cancellable: (nullable): a #GCancellable, or %NULL
 * @progress_cb: (nullable) (scope call): progress reporting callback
 * @progress_data: user data for @progress_cb
 * @error: Return location for errors, or %NULL to ignore
 *
 * Enroll a new print. See fp_device_enroll(). It is undefined whether
 * @template_print is updated or a newly created #FpPrint is returned.
 *
 * Returns:(transfer full): A #FpPrint on success, %NULL otherwise
 */
FpPrint *
fp_device_enroll_sync (FpDevice        *device,
                       FpPrint         *template_print,
                       GCancellable    *cancellable,
                       FpEnrollProgress progress_cb,
                       gpointer         progress_data,
                       GError         **error)
{
  g_autoptr(GAsyncResult) task = NULL;

  g_return_val_if_fail (FP_IS_DEVICE (device), FALSE);

  fp_device_enroll (device, template_print, cancellable,
                    progress_cb, progress_data, NULL,
                    async_result_ready, &task);
  while (!task)
    g_main_context_iteration (NULL, TRUE);

  return fp_device_enroll_finish (device, task, error);
}

/**
 * fp_device_verify_sync:
 * @device: a #FpDevice
 * @enrolled_print: a #FpPrint to verify
 * @cancellable: (nullable): a #GCancellable, or %NULL
 * @match: (out): Whether the user presented the correct finger
 * @print: (out) (transfer full) (nullable): Location to store the scanned print, or %NULL to ignore
 * @error: Return location for errors, or %NULL to ignore
 *
 * Verify a given print synchronously.
 *
 * Returns: (type void): %FALSE on error, %TRUE otherwise
 */
gboolean
fp_device_verify_sync (FpDevice     *device,
                       FpPrint      *enrolled_print,
                       GCancellable *cancellable,
                       gboolean     *match,
                       FpPrint     **print,
                       GError      **error)
{
  g_autoptr(GAsyncResult) task = NULL;

  g_return_val_if_fail (FP_IS_DEVICE (device), FALSE);

  fp_device_verify (device,
                    enrolled_print,
                    cancellable,
                    async_result_ready, &task);
  while (!task)
    g_main_context_iteration (NULL, TRUE);

  return fp_device_verify_finish (device, task, match, print, error);
}

/**
 * fp_device_identify_sync:
 * @device: a #FpDevice
 * @prints: (element-type FpPrint) (transfer none): #GPtrArray of #FpPrint
 * @cancellable: (nullable): a #GCancellable, or %NULL
 * @match: (out) (transfer full) (nullable): Location for the matched #FpPrint, or %NULL
 * @print: (out) (transfer full) (nullable): Location for the new #FpPrint, or %NULL
 * @error: Return location for errors, or %NULL to ignore
 *
 * Identify a print synchronously.
 *
 * Returns: (type void): %FALSE on error, %TRUE otherwise
 */
gboolean
fp_device_identify_sync (FpDevice     *device,
                         GPtrArray    *prints,
                         GCancellable *cancellable,
                         FpPrint     **match,
                         FpPrint     **print,
                         GError      **error)
{
  g_autoptr(GAsyncResult) task = NULL;

  g_return_val_if_fail (FP_IS_DEVICE (device), FALSE);

  fp_device_identify (device,
                      prints,
                      cancellable,
                      async_result_ready, &task);
  while (!task)
    g_main_context_iteration (NULL, TRUE);

  return fp_device_identify_finish (device, task, match, print, error);
}


/**
 * fp_device_capture_sync:
 * @device: a #FpDevice
 * @wait_for_finger: Whether to wait for a finger or not
 * @cancellable: (nullable): a #GCancellable, or %NULL
 * @error: Return location for errors, or %NULL to ignore
 *
 * Start an synchronous operation to capture an image.
 *
 * Returns: (transfer full): A new #FpImage or %NULL on error
 */
FpImage *
fp_device_capture_sync (FpDevice     *device,
                        gboolean      wait_for_finger,
                        GCancellable *cancellable,
                        GError      **error)
{
  g_autoptr(GAsyncResult) task = NULL;

  g_return_val_if_fail (FP_IS_DEVICE (device), FALSE);

  fp_device_capture (device,
                     wait_for_finger,
                     cancellable,
                     async_result_ready, &task);
  while (!task)
    g_main_context_iteration (NULL, TRUE);

  return fp_device_capture_finish (device, task, error);
}

/**
 * fp_device_delete_print_sync:
 * @device: a #FpDevice
 * @enrolled_print: a #FpPrint to verify
 * @cancellable: (nullable): a #GCancellable, or %NULL
 * @error: Return location for errors, or %NULL to ignore
 *
 * Delete a given print from the device.
 *
 * Returns: %FALSE on error, %TRUE otherwise
 */
gboolean
fp_device_delete_print_sync (FpDevice     *device,
                             FpPrint      *enrolled_print,
                             GCancellable *cancellable,
                             GError      **error)
{
  g_autoptr(GAsyncResult) task = NULL;

  g_return_val_if_fail (FP_IS_DEVICE (device), FALSE);

  fp_device_delete_print (device,
                          enrolled_print,
                          cancellable,
                          async_result_ready, &task);
  while (!task)
    g_main_context_iteration (NULL, TRUE);

  return fp_device_delete_print_finish (device, task, error);
}

/**
 * fp_device_list_prints_sync:
 * @device: a #FpDevice
 * @cancellable: (nullable): a #GCancellable, or %NULL
 * @error: Return location for errors, or %NULL to ignore
 *
 * List device stored prints synchronously.
 *
 * Returns: (element-type FpPrint) (transfer container): Array of prints, or %NULL on error
 */
GPtrArray *
fp_device_list_prints_sync (FpDevice     *device,
                            GCancellable *cancellable,
                            GError      **error)
{
  g_autoptr(GAsyncResult) task = NULL;

  g_return_val_if_fail (FP_IS_DEVICE (device), FALSE);

  fp_device_list_prints (device,
                         NULL,
                         async_result_ready, &task);
  while (!task)
    g_main_context_iteration (NULL, TRUE);

  return fp_device_list_prints_finish (device, task, error);
}<|MERGE_RESOLUTION|>--- conflicted
+++ resolved
@@ -1186,1000 +1186,6 @@
   return g_task_propagate_pointer (G_TASK (result), error);
 }
 
-<<<<<<< HEAD
-typedef struct
-{
-  GSource       source;
-  FpDevice     *device;
-  FpTimeoutFunc callback;
-  gpointer      user_data;
-} FpDeviceTimeoutSource;
-
-gboolean
-device_timeout_cb (gpointer user_data)
-{
-  FpDeviceTimeoutSource *source = user_data;
-
-  source->callback (source->device, source->user_data);
-
-  return G_SOURCE_REMOVE;
-}
-
-void
-timeout_finalize (GSource *source)
-{
-  FpDeviceTimeoutSource *timeout_source = (FpDeviceTimeoutSource *) source;
-  FpDevicePrivate *priv;
-
-  priv = fp_device_get_instance_private (timeout_source->device);
-  priv->sources = g_slist_remove (priv->sources, source);
-}
-
-static gboolean
-timeout_dispatch (GSource *source, GSourceFunc callback, gpointer user_data)
-{
-  FpDeviceTimeoutSource *timeout_source = (FpDeviceTimeoutSource *) source;
-
-  ((FpTimeoutFunc) callback)(timeout_source->device, user_data);
-
-  return G_SOURCE_REMOVE;
-}
-
-static GSourceFuncs timeout_funcs = {
-  NULL, /* prepare */
-  NULL, /* check */
-  timeout_dispatch,
-  timeout_finalize,
-  NULL, NULL
-};
-
-/* Private API functions */
-
-/**
- * fpi_device_set_nr_enroll_stages:
- * @device: The #FpDevice
- * @enroll_stages: The number of enroll stages
- *
- * Updates the reported number of enroll stages that the device needs.
- * If all supported devices have the same number of stages, then the
- * value can simply be set in the class.
- */
-void
-fpi_device_set_nr_enroll_stages (FpDevice *device,
-                                 gint      enroll_stages)
-{
-  FpDevicePrivate *priv = fp_device_get_instance_private (device);
-
-  g_return_if_fail (FP_IS_DEVICE (device));
-
-  priv->nr_enroll_stages = enroll_stages;
-  g_object_notify_by_pspec (G_OBJECT (device), properties[PROP_NR_ENROLL_STAGES]);
-}
-
-/**
- * fpi_device_set_scan_type:
- * @device: The #FpDevice
- * @scan_type: The scan type of the device
- *
- * Updates the the scan type of the device from the default.
- * If all supported devices have the same scan type, then the
- * value can simply be set in the class.
- */
-void
-fpi_device_set_scan_type (FpDevice  *device,
-                          FpScanType scan_type)
-{
-  FpDevicePrivate *priv = fp_device_get_instance_private (device);
-
-  g_return_if_fail (FP_IS_DEVICE (device));
-
-  priv->scan_type = scan_type;
-  g_object_notify_by_pspec (G_OBJECT (device), properties[PROP_SCAN_TYPE]);
-}
-
-/**
- * fpi_device_add_timeout_full:
- * @device: The #FpDevice
- * @interval: The interval in milliseconds
- * @func: The #FpTimeoutFunc to call on timeout
- * @user_data: (nullable): User data to pass to the callback
- * @destroy_notify: (nullable): #GDestroyNotify for @user_data
- *
- * Register a timeout to run. Drivers should always make sure that timers are
- * cancelled when appropriate.
- *
- * Returns: (transfer none): A newly created and attached #GSource
- */
-GSource *
-fpi_device_add_timeout_full (FpDevice      *device,
-                             gint           interval,
-                             FpTimeoutFunc  func,
-                             gpointer       user_data,
-                             GDestroyNotify destroy_notify)
-{
-  FpDevicePrivate *priv = fp_device_get_instance_private (device);
-  FpDeviceTimeoutSource *source;
-
-  source = (FpDeviceTimeoutSource *) g_source_new (&timeout_funcs,
-                                                   sizeof (FpDeviceTimeoutSource));
-  source->device = device;
-  source->user_data = user_data;
-
-  g_source_attach (&source->source, NULL);
-  g_source_set_callback (&source->source, (GSourceFunc) func, user_data, destroy_notify);
-  g_source_set_ready_time (&source->source,
-                           g_source_get_time (&source->source) + interval * (guint64) 1000);
-  priv->sources = g_slist_prepend (priv->sources, source);
-  g_source_unref (&source->source);
-
-  return &source->source;
-}
-
-/**
- * fpi_device_add_timeout:
- * @device: The #FpDevice
- * @interval: The interval in milliseconds
- * @func: The #FpTimeoutFunc to call on timeout
- * @user_data: (nullable): User data to pass to the callback
- *
- * Register a timeout to run. Drivers should always make sure that timers are
- * cancelled when appropriate.
- *
- * Returns: (transfer none): A newly created and attached #GSource
- */
-GSource *
-fpi_device_add_timeout (FpDevice     *device,
-                        gint          interval,
-                        FpTimeoutFunc func,
-                        gpointer      user_data)
-{
-  return fpi_device_add_timeout_full (device, interval, func, user_data, NULL);
-}
-
-/**
- * fpi_device_get_usb_device:
- * @device: The #FpDevice
- *
- * Get the #GUsbDevice for this #FpDevice. Only permissible to call if the
- * #FpDevice is of type %FP_DEVICE_TYPE_USB.
- *
- * Returns: The #GUsbDevice
- */
-GUsbDevice *
-fpi_device_get_usb_device (FpDevice *device)
-{
-  FpDevicePrivate *priv = fp_device_get_instance_private (device);
-
-  g_return_val_if_fail (FP_IS_DEVICE (device), NULL);
-  g_return_val_if_fail (priv->type == FP_DEVICE_TYPE_USB, NULL);
-
-  return priv->usb_device;
-}
-
-/**
- * fpi_device_get_virtual_env:
- * @device: The #FpDevice
- *
- * Get the value of the environment variable that caused the virtual #FpDevice to be
- * generated. Only permissible to call if the #FpDevice is of type %FP_DEVICE_TYPE_VIRTUAL.
- *
- * Returns: The value of the environment variable
- */
-const gchar *
-fpi_device_get_virtual_env (FpDevice *device)
-{
-  FpDevicePrivate *priv = fp_device_get_instance_private (device);
-
-  g_return_val_if_fail (FP_IS_DEVICE (device), NULL);
-  g_return_val_if_fail (priv->type == FP_DEVICE_TYPE_VIRTUAL, NULL);
-
-  return priv->virtual_env;
-}
-
-/**
- * fpi_device_get_current_action:
- * @device: The #FpDevice
- *
- * Get the currently ongoing action or %FP_DEVICE_ACTION_NONE if there
- * is no operation at this time.
- *
- * This is useful for drivers that might share code paths between different
- * actions (e.g. verify and identify) and want to find out again later which
- * action was started in the beginning.
- *
- * Returns: The ongoing #FpDeviceAction
- */
-FpDeviceAction
-fpi_device_get_current_action (FpDevice *device)
-{
-  FpDevicePrivate *priv = fp_device_get_instance_private (device);
-
-  g_return_val_if_fail (FP_IS_DEVICE (device), FP_DEVICE_ACTION_NONE);
-
-  return priv->current_action;
-}
-
-/**
- * fpi_device_action_is_cancelled:
- * @device: The #FpDevice
- *
- * Checks whether the current action has been cancelled by the user.
- * This is equivalent to first getting the cancellable using
- * fpi_device_get_cancellable() and then checking whether it has been
- * cancelled (if it is non-NULL).
- *
- * Returns: %TRUE if action should be cancelled
- */
-gboolean
-fpi_device_action_is_cancelled (FpDevice *device)
-{
-  FpDevicePrivate *priv = fp_device_get_instance_private (device);
-  GCancellable *cancellable;
-
-  g_return_val_if_fail (FP_IS_DEVICE (device), TRUE);
-  g_return_val_if_fail (priv->current_action != FP_DEVICE_ACTION_NONE, TRUE);
-
-  cancellable = g_task_get_cancellable (priv->current_task);
-
-  return cancellable ? g_cancellable_is_cancelled (cancellable) : FALSE;
-}
-
-/**
- * fpi_device_get_driver_data:
- * @device: The #FpDevice
- *
- * Returns: The driver data from the #FpIdEntry table entry
- */
-guint64
-fpi_device_get_driver_data (FpDevice *device)
-{
-  FpDevicePrivate *priv = fp_device_get_instance_private (device);
-
-  g_return_val_if_fail (FP_IS_DEVICE (device), 0);
-
-  return priv->driver_data;
-}
-
-/**
- * fpi_device_get_enroll_data:
- * @device: The #FpDevice
- * @print: (out) (transfer none): The user provided template print
- *
- * Get data for enrollment.
- */
-void
-fpi_device_get_enroll_data (FpDevice *device,
-                            FpPrint **print)
-{
-  FpDevicePrivate *priv = fp_device_get_instance_private (device);
-  FpEnrollData *data;
-
-  g_return_if_fail (FP_IS_DEVICE (device));
-  g_return_if_fail (priv->current_action == FP_DEVICE_ACTION_ENROLL);
-
-  data = g_task_get_task_data (priv->current_task);
-  g_assert (data);
-
-  if (print)
-    *print = data->print;
-}
-
-/**
- * fpi_device_get_capture_data:
- * @device: The #FpDevice
- * @wait_for_finger: (out): Whether to wait for finger or not
- *
- * Get data for capture.
- */
-void
-fpi_device_get_capture_data (FpDevice *device,
-                             gboolean *wait_for_finger)
-{
-  FpDevicePrivate *priv = fp_device_get_instance_private (device);
-
-  g_return_if_fail (FP_IS_DEVICE (device));
-  g_return_if_fail (priv->current_action == FP_DEVICE_ACTION_CAPTURE);
-
-  if (wait_for_finger)
-    *wait_for_finger = priv->wait_for_finger;
-}
-
-/**
- * fpi_device_get_verify_data:
- * @device: The #FpDevice
- * @print: (out) (transfer none): The enrolled print
- *
- * Get data for verify.
- */
-void
-fpi_device_get_verify_data (FpDevice *device,
-                            FpPrint **print)
-{
-  FpDevicePrivate *priv = fp_device_get_instance_private (device);
-
-  g_return_if_fail (FP_IS_DEVICE (device));
-  g_return_if_fail (priv->current_action == FP_DEVICE_ACTION_VERIFY);
-
-  if (print)
-    *print = g_task_get_task_data (priv->current_task);
-}
-
-/**
- * fpi_device_get_identify_data:
- * @device: The #FpDevice
- * @prints: (out) (transfer none) (element-type FpPrint): The gallery of prints
- *
- * Get data for identify.
- */
-void
-fpi_device_get_identify_data (FpDevice   *device,
-                              GPtrArray **prints)
-{
-  FpDevicePrivate *priv = fp_device_get_instance_private (device);
-
-  g_return_if_fail (FP_IS_DEVICE (device));
-  g_return_if_fail (priv->current_action == FP_DEVICE_ACTION_IDENTIFY);
-
-  if (prints)
-    *prints = g_task_get_task_data (priv->current_task);
-}
-
-/**
- * fpi_device_get_delete_data:
- * @device: The #FpDevice
- * @print: (out) (transfer none): The print to delete
- *
- * Get data for delete.
- */
-void
-fpi_device_get_delete_data (FpDevice *device,
-                            FpPrint **print)
-{
-  FpDevicePrivate *priv = fp_device_get_instance_private (device);
-
-  g_return_if_fail (FP_IS_DEVICE (device));
-  g_return_if_fail (priv->current_action == FP_DEVICE_ACTION_DELETE);
-
-  if (print)
-    *print = g_task_get_task_data (priv->current_task);
-}
-
-/**
- * fpi_device_get_cancellable:
- * @device: The #FpDevice
- *
- * Retrieve the #GCancellable that may cancel the currently ongoing operation. This
- * is primarily useful to pass directly to e.g. fpi_usb_transfer_submit() for cancellable
- * transfers.
- * In many cases the cancel vfunc may be more convenient to react to cancellation in some
- * way.
- *
- * Returns: (transfer none): The #GCancellable for the current action.
- */
-GCancellable *
-fpi_device_get_cancellable (FpDevice *device)
-{
-  FpDevicePrivate *priv = fp_device_get_instance_private (device);
-
-  g_return_val_if_fail (FP_IS_DEVICE (device), NULL);
-  g_return_val_if_fail (priv->current_action != FP_DEVICE_ACTION_NONE, NULL);
-
-  return g_task_get_cancellable (priv->current_task);
-}
-
-/**
- * fpi_device_action_error:
- * @device: The #FpDevice
- * @error: The #GError to return
- *
- * Finish an ongoing action with an error. This is the same as calling
- * the corresponding complete function such as fpi_device_open_complete()
- * with an error set. If possible, use the correct complete function as
- * that results in improved error detection.
- */
-void
-fpi_device_action_error (FpDevice *device,
-                         GError   *error)
-{
-  FpDevicePrivate *priv = fp_device_get_instance_private (device);
-
-  g_return_if_fail (FP_IS_DEVICE (device));
-  g_return_if_fail (priv->current_action != FP_DEVICE_ACTION_NONE);
-
-  if (error != NULL)
-    {
-      g_debug ("Device reported generic error during action; action was: %i", priv->current_action);
-    }
-  else
-    {
-      g_warning ("Device failed to pass an error to generic action error function");
-      error = fpi_device_error_new_msg (FP_DEVICE_ERROR_GENERAL, "Device reported error but did not provide an error condition");
-    }
-
-
-  switch (priv->current_action)
-    {
-    case FP_DEVICE_ACTION_PROBE:
-      fpi_device_probe_complete (device, NULL, NULL, error);
-      break;
-
-    case FP_DEVICE_ACTION_OPEN:
-      fpi_device_open_complete (device, error);
-      break;
-
-    case FP_DEVICE_ACTION_CLOSE:
-      fpi_device_close_complete (device, error);
-      break;
-
-    case FP_DEVICE_ACTION_ENROLL:
-      fpi_device_enroll_complete (device, NULL, error);
-      break;
-
-    case FP_DEVICE_ACTION_VERIFY:
-      fpi_device_verify_complete (device, FPI_MATCH_ERROR, NULL, error);
-      break;
-
-    case FP_DEVICE_ACTION_IDENTIFY:
-      fpi_device_identify_complete (device, NULL, NULL, error);
-      break;
-
-    case FP_DEVICE_ACTION_CAPTURE:
-      fpi_device_capture_complete (device, NULL, error);
-      break;
-
-    case FP_DEVICE_ACTION_DELETE:
-      fpi_device_delete_complete (device, error);
-      break;
-
-    case FP_DEVICE_ACTION_LIST:
-      fpi_device_list_complete (device, NULL, error);
-      break;
-
-    default:
-    case FP_DEVICE_ACTION_NONE:
-      g_return_if_reached ();
-      break;
-    }
-}
-
-typedef enum _FpDeviceTaskReturnType {
-  FP_DEVICE_TASK_RETURN_INT,
-  FP_DEVICE_TASK_RETURN_BOOL,
-  FP_DEVICE_TASK_RETURN_OBJECT,
-  FP_DEVICE_TASK_RETURN_PTR_ARRAY,
-  FP_DEVICE_TASK_RETURN_ERROR,
-} FpDeviceTaskReturnType;
-
-typedef struct _FpDeviceTaskReturnData
-{
-  FpDevice              *device;
-  FpDeviceTaskReturnType type;
-  gpointer               result;
-} FpDeviceTaskReturnData;
-
-static gboolean
-fp_device_task_return_in_idle_cb (gpointer user_data)
-{
-  FpDeviceTaskReturnData *data = user_data;
-  FpDevicePrivate *priv = fp_device_get_instance_private (data->device);
-
-  g_autoptr(GTask) task = NULL;
-
-  g_debug ("Completing action %d in idle!", priv->current_action);
-
-  task = g_steal_pointer (&priv->current_task);
-  priv->current_action = FP_DEVICE_ACTION_NONE;
-  priv->current_task_idle_return_source = NULL;
-
-  switch (data->type)
-    {
-    case FP_DEVICE_TASK_RETURN_INT:
-      g_task_return_int (task, GPOINTER_TO_INT (data->result));
-      break;
-
-    case FP_DEVICE_TASK_RETURN_BOOL:
-      g_task_return_boolean (task, GPOINTER_TO_UINT (data->result));
-      break;
-
-    case FP_DEVICE_TASK_RETURN_OBJECT:
-      g_task_return_pointer (task, data->result, g_object_unref);
-      break;
-
-    case FP_DEVICE_TASK_RETURN_PTR_ARRAY:
-      g_task_return_pointer (task, data->result,
-                             (GDestroyNotify) g_ptr_array_unref);
-      break;
-
-    case FP_DEVICE_TASK_RETURN_ERROR:
-      g_task_return_error (task, data->result);
-      break;
-
-    default:
-      g_assert_not_reached ();
-    }
-
-  return G_SOURCE_REMOVE;
-}
-
-static void
-fp_device_task_return_data_free (FpDeviceTaskReturnData *data)
-{
-  g_object_unref (data->device);
-  g_free (data);
-}
-
-static void
-fp_device_return_task_in_idle (FpDevice              *device,
-                               FpDeviceTaskReturnType return_type,
-                               gpointer               return_data)
-{
-  FpDevicePrivate *priv = fp_device_get_instance_private (device);
-  FpDeviceTaskReturnData *data;
-
-  data = g_new0 (FpDeviceTaskReturnData, 1);
-  data->device = g_object_ref (device);
-  data->type = return_type;
-  data->result = return_data;
-
-  priv->current_task_idle_return_source = g_idle_source_new ();
-  g_source_set_priority (priv->current_task_idle_return_source,
-                         g_task_get_priority (priv->current_task));
-  g_source_set_callback (priv->current_task_idle_return_source,
-                         fp_device_task_return_in_idle_cb,
-                         data,
-                         (GDestroyNotify) fp_device_task_return_data_free);
-
-  g_source_attach (priv->current_task_idle_return_source, NULL);
-  g_source_unref (priv->current_task_idle_return_source);
-}
-
-/**
- * fpi_device_probe_complete:
- * @device: The #FpDevice
- * @device_id: Unique ID for the device or %NULL
- * @device_name: Human readable name or %NULL for driver name
- * @error: The #GError or %NULL on success
- *
- * Finish an ongoing probe operation. If error is %NULL success is assumed.
- */
-void
-fpi_device_probe_complete (FpDevice    *device,
-                           const gchar *device_id,
-                           const gchar *device_name,
-                           GError      *error)
-{
-  FpDevicePrivate *priv = fp_device_get_instance_private (device);
-
-  g_return_if_fail (FP_IS_DEVICE (device));
-  g_return_if_fail (priv->current_action == FP_DEVICE_ACTION_PROBE);
-
-  g_debug ("Device reported probe completion");
-
-  clear_device_cancel_action (device);
-
-  if (!error)
-    {
-      if (device_id)
-        {
-          g_clear_pointer (&priv->device_id, g_free);
-          priv->device_id = g_strdup (device_id);
-          g_object_notify_by_pspec (G_OBJECT (device), properties[PROP_DEVICE_ID]);
-        }
-      if (device_name)
-        {
-          g_clear_pointer (&priv->device_name, g_free);
-          priv->device_name = g_strdup (device_name);
-          g_object_notify_by_pspec (G_OBJECT (device), properties[PROP_NAME]);
-        }
-      fp_device_return_task_in_idle (device, FP_DEVICE_TASK_RETURN_BOOL,
-                                     GUINT_TO_POINTER (TRUE));
-    }
-  else
-    {
-      fp_device_return_task_in_idle (device, FP_DEVICE_TASK_RETURN_ERROR, error);
-    }
-}
-
-/**
- * fpi_device_open_complete:
- * @device: The #FpDevice
- * @error: The #GError or %NULL on success
- *
- * Finish an ongoing open operation. If error is %NULL success is assumed.
- */
-void
-fpi_device_open_complete (FpDevice *device, GError *error)
-{
-  FpDevicePrivate *priv = fp_device_get_instance_private (device);
-
-  g_return_if_fail (FP_IS_DEVICE (device));
-  g_return_if_fail (priv->current_action == FP_DEVICE_ACTION_OPEN);
-
-  g_debug ("Device reported open completion");
-
-  clear_device_cancel_action (device);
-
-  if (!error)
-    priv->is_open = TRUE;
-
-  if (!error)
-    fp_device_return_task_in_idle (device, FP_DEVICE_TASK_RETURN_BOOL,
-                                   GUINT_TO_POINTER (TRUE));
-  else
-    fp_device_return_task_in_idle (device, FP_DEVICE_TASK_RETURN_ERROR, error);
-}
-
-/**
- * fpi_device_close_complete:
- * @device: The #FpDevice
- * @error: The #GError or %NULL on success
- *
- * Finish an ongoing close operation. If error is %NULL success is assumed.
- */
-void
-fpi_device_close_complete (FpDevice *device, GError *error)
-{
-  GError *nested_error = NULL;
-  FpDevicePrivate *priv = fp_device_get_instance_private (device);
-
-  g_return_if_fail (FP_IS_DEVICE (device));
-  g_return_if_fail (priv->current_action == FP_DEVICE_ACTION_CLOSE);
-
-  g_debug ("Device reported close completion");
-
-  clear_device_cancel_action (device);
-  priv->is_open = FALSE;
-
-  switch (priv->type)
-    {
-    case FP_DEVICE_TYPE_USB:
-      if (!g_usb_device_close (priv->usb_device, &nested_error))
-        {
-          if (error == NULL)
-            error = nested_error;
-          fp_device_return_task_in_idle (device, FP_DEVICE_TASK_RETURN_ERROR, error);
-          return;
-        }
-      break;
-
-    case FP_DEVICE_TYPE_VIRTUAL:
-      break;
-
-    default:
-      g_assert_not_reached ();
-      fp_device_return_task_in_idle (device, FP_DEVICE_TASK_RETURN_ERROR,
-                                     fpi_device_error_new (FP_DEVICE_ERROR_GENERAL));
-      return;
-    }
-
-  if (!error)
-    fp_device_return_task_in_idle (device, FP_DEVICE_TASK_RETURN_BOOL,
-                                   GUINT_TO_POINTER (TRUE));
-  else
-    fp_device_return_task_in_idle (device, FP_DEVICE_TASK_RETURN_ERROR, error);
-}
-
-/**
- * fpi_device_enroll_complete:
- * @device: The #FpDevice
- * @print: (nullable) (transfer full): The #FpPrint or %NULL on failure
- * @error: The #GError or %NULL on success
- *
- * Finish an ongoing enroll operation. The #FpPrint can be stored by the
- * caller for later verification.
- */
-void
-fpi_device_enroll_complete (FpDevice *device, FpPrint *print, GError *error)
-{
-  FpDevicePrivate *priv = fp_device_get_instance_private (device);
-
-  g_return_if_fail (FP_IS_DEVICE (device));
-  g_return_if_fail (priv->current_action == FP_DEVICE_ACTION_ENROLL);
-
-  g_debug ("Device reported enroll completion");
-
-  clear_device_cancel_action (device);
-
-  if (!error)
-    {
-      if (FP_IS_PRINT (print))
-        {
-          fp_device_return_task_in_idle (device, FP_DEVICE_TASK_RETURN_OBJECT, print);
-        }
-      else
-        {
-          g_warning ("Driver did not provide a valid print and failed to provide an error!");
-          error = fpi_device_error_new_msg (FP_DEVICE_ERROR_GENERAL,
-                                            "Driver failed to provide print data!");
-          fp_device_return_task_in_idle (device, FP_DEVICE_TASK_RETURN_ERROR, error);
-        }
-    }
-  else
-    {
-      fp_device_return_task_in_idle (device, FP_DEVICE_TASK_RETURN_ERROR, error);
-      if (FP_IS_PRINT (print))
-        {
-          g_warning ("Driver passed an error but also provided a print, returning error!");
-          g_object_unref (print);
-        }
-    }
-}
-
-/**
- * fpi_device_verify_complete:
- * @device: The #FpDevice
- * @result: The #FpiMatchResult of the operation
- * @print: The scanned #FpPrint
- * @error: A #GError if result is %FPI_MATCH_ERROR
- *
- * Finish an ongoing verify operation. The returned print should be
- * representing the new scan and not the one passed for verification.
- */
-void
-fpi_device_verify_complete (FpDevice      *device,
-                            FpiMatchResult result,
-                            FpPrint       *print,
-                            GError        *error)
-{
-  FpDevicePrivate *priv = fp_device_get_instance_private (device);
-
-  g_return_if_fail (FP_IS_DEVICE (device));
-  g_return_if_fail (priv->current_action == FP_DEVICE_ACTION_VERIFY);
-
-  g_debug ("Device reported verify completion");
-
-  clear_device_cancel_action (device);
-
-  g_object_set_data_full (G_OBJECT (priv->current_task),
-                          "print",
-                          print,
-                          g_object_unref);
-
-  if (!error)
-    {
-      if (result != FPI_MATCH_ERROR)
-        {
-          fp_device_return_task_in_idle (device, FP_DEVICE_TASK_RETURN_INT,
-                                         GINT_TO_POINTER (result));
-        }
-      else
-        {
-          g_warning ("Driver did not provide an error for a failed verify operation!");
-          error = fpi_device_error_new_msg (FP_DEVICE_ERROR_GENERAL,
-                                            "Driver failed to provide an error!");
-          fp_device_return_task_in_idle (device, FP_DEVICE_TASK_RETURN_ERROR, error);
-        }
-    }
-  else
-    {
-      fp_device_return_task_in_idle (device, FP_DEVICE_TASK_RETURN_ERROR, error);
-      if (result != FPI_MATCH_ERROR)
-        {
-          g_warning ("Driver passed an error but also provided a match result, returning error!");
-          g_object_unref (print);
-        }
-    }
-}
-
-/**
- * fpi_device_identify_complete:
- * @device: The #FpDevice
- * @match: The matching #FpPrint from the passed gallery, or %NULL if none matched
- * @print: The scanned #FpPrint, may be %NULL
- * @error: The #GError or %NULL on success
- *
- * Finish an ongoing identify operation. The match that was identified is
- * returned in @match. The @print parameter returns the newly created scan
- * that was used for matching.
- */
-void
-fpi_device_identify_complete (FpDevice *device,
-                              FpPrint  *match,
-                              FpPrint  *print,
-                              GError   *error)
-{
-  FpDevicePrivate *priv = fp_device_get_instance_private (device);
-
-  g_return_if_fail (FP_IS_DEVICE (device));
-  g_return_if_fail (priv->current_action == FP_DEVICE_ACTION_IDENTIFY);
-
-  g_debug ("Device reported identify completion");
-
-  clear_device_cancel_action (device);
-
-  g_object_set_data_full (G_OBJECT (priv->current_task),
-                          "print",
-                          print,
-                          g_object_unref);
-  g_object_set_data_full (G_OBJECT (priv->current_task),
-                          "match",
-                          match,
-                          g_object_unref);
-  if (!error)
-    {
-      fp_device_return_task_in_idle (device, FP_DEVICE_TASK_RETURN_BOOL,
-                                     GUINT_TO_POINTER (TRUE));
-    }
-  else
-    {
-      fp_device_return_task_in_idle (device, FP_DEVICE_TASK_RETURN_ERROR, error);
-      if (match)
-        {
-          g_warning ("Driver passed an error but also provided a match result, returning error!");
-          g_clear_object (&match);
-        }
-    }
-}
-
-
-/**
- * fpi_device_capture_complete:
- * @device: The #FpDevice
- * @image: The #FpImage, or %NULL on error
- * @error: The #GError or %NULL on success
- *
- * Finish an ongoing capture operation.
- */
-void
-fpi_device_capture_complete (FpDevice *device,
-                             FpImage  *image,
-                             GError   *error)
-{
-  FpDevicePrivate *priv = fp_device_get_instance_private (device);
-
-  g_return_if_fail (FP_IS_DEVICE (device));
-  g_return_if_fail (priv->current_action == FP_DEVICE_ACTION_CAPTURE);
-
-  g_debug ("Device reported capture completion");
-
-  clear_device_cancel_action (device);
-
-  if (!error)
-    {
-      if (image)
-        {
-          fp_device_return_task_in_idle (device, FP_DEVICE_TASK_RETURN_OBJECT, image);
-        }
-      else
-        {
-          g_warning ("Driver did not provide an error for a failed capture operation!");
-          error = fpi_device_error_new_msg (FP_DEVICE_ERROR_GENERAL,
-                                            "Driver failed to provide an error!");
-          fp_device_return_task_in_idle (device, FP_DEVICE_TASK_RETURN_ERROR, error);
-        }
-    }
-  else
-    {
-      fp_device_return_task_in_idle (device, FP_DEVICE_TASK_RETURN_ERROR, error);
-      if (image)
-        {
-          g_warning ("Driver passed an error but also provided an image, returning error!");
-          g_clear_object (&image);
-        }
-    }
-}
-
-/**
- * fpi_device_delete_complete:
- * @device: The #FpDevice
- * @error: The #GError or %NULL on success
- *
- * Finish an ongoing delete operation.
- */
-void
-fpi_device_delete_complete (FpDevice *device,
-                            GError   *error)
-{
-  FpDevicePrivate *priv = fp_device_get_instance_private (device);
-
-  g_return_if_fail (FP_IS_DEVICE (device));
-  g_return_if_fail (priv->current_action == FP_DEVICE_ACTION_DELETE);
-
-  g_debug ("Device reported deletion completion");
-
-  clear_device_cancel_action (device);
-
-  if (!error)
-    fp_device_return_task_in_idle (device, FP_DEVICE_TASK_RETURN_BOOL,
-                                   GUINT_TO_POINTER (TRUE));
-  else
-    fp_device_return_task_in_idle (device, FP_DEVICE_TASK_RETURN_ERROR, error);
-}
-
-/**
- * fpi_device_list_complete:
- * @device: The #FpDevice
- * @prints: (element-type FpPrint) (transfer container): Possibly empty array of prints or %NULL on error
- * @error: The #GError or %NULL on success
- *
- * Finish an ongoing list operation.
- *
- * Please note that the @prints array will be free'ed using
- * g_ptr_array_unref() and the elements are destroyed automatically.
- * As such, you must use g_ptr_array_new_with_free_func() with
- * g_object_unref() as free func to create the array.
- */
-void
-fpi_device_list_complete (FpDevice  *device,
-                          GPtrArray *prints,
-                          GError    *error)
-{
-  FpDevicePrivate *priv = fp_device_get_instance_private (device);
-
-  g_return_if_fail (FP_IS_DEVICE (device));
-  g_return_if_fail (priv->current_action == FP_DEVICE_ACTION_LIST);
-
-  g_debug ("Device reported listing completion");
-
-  clear_device_cancel_action (device);
-
-  if (prints && error)
-    {
-      g_warning ("Driver reported back prints and error, ignoring prints");
-      g_clear_pointer (&prints, g_ptr_array_unref);
-    }
-  else if (!prints && !error)
-    {
-      g_warning ("Driver did not pass array but failed to provide an error");
-      error = fpi_device_error_new_msg (FP_DEVICE_ERROR_GENERAL,
-                                        "Driver failed to provide a list of prints");
-    }
-
-  if (!error)
-    fp_device_return_task_in_idle (device, FP_DEVICE_TASK_RETURN_PTR_ARRAY, prints);
-  else
-    fp_device_return_task_in_idle (device, FP_DEVICE_TASK_RETURN_ERROR, error);
-}
-
-/**
- * fpi_device_enroll_progress:
- * @device: The #FpDevice
- * @completed_stages: The number of stages that are completed at this point
- * @print: The #FpPrint for the newly completed stage or %NULL on failure
- * @error: The #GError or %NULL on success
- *
- * Notify about the progress of the enroll operation. This is important for UI interaction.
- * The passed error may be used if a scan needs to be retried, use fpi_device_retry_new().
- */
-void
-fpi_device_enroll_progress (FpDevice *device,
-                            gint      completed_stages,
-                            FpPrint  *print,
-                            GError   *error)
-{
-  FpDevicePrivate *priv = fp_device_get_instance_private (device);
-  FpEnrollData *data;
-
-  g_return_if_fail (FP_IS_DEVICE (device));
-  g_return_if_fail (priv->current_action == FP_DEVICE_ACTION_ENROLL);
-  g_return_if_fail (error == NULL || error->domain == FP_DEVICE_RETRY);
-
-  g_debug ("Device reported enroll progress, reported %i of %i have been completed", completed_stages, priv->nr_enroll_stages);
-
-  if (error && print)
-    {
-      g_warning ("Driver passed an error and also provided a print, returning error!");
-      g_clear_object (&print);
-    }
-
-  data = g_task_get_task_data (priv->current_task);
-
-  if (data->enroll_progress_cb)
-    {
-      data->enroll_progress_cb (device,
-                                completed_stages,
-                                print,
-                                data->enroll_progress_data,
-                                error);
-    }
-
-  g_clear_error (&error);
-  g_clear_object (&print);
-}
-
-
-=======
->>>>>>> 502971d0
 static void
 async_result_ready (GObject *source_object, GAsyncResult *res, gpointer user_data)
 {
