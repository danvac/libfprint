--- conflicted
+++ resolved
@@ -57,40 +57,21 @@
 };
 static guint signals[LAST_SIGNAL] = { 0 };
 
-<<<<<<< HEAD
+static const char *
+get_drivers_whitelist_env (void)
+{
+  return g_getenv ("FP_DRIVERS_WHITELIST");
+}
+
 static gboolean
 is_driver_allowed (const gchar *driver)
 {
-  g_auto(GStrv) allowed_drivers = NULL;
-  const char *fp_allowed_drivers_env;
-=======
-static const char *
-get_drivers_whitelist_env (void)
-{
-  return g_getenv ("FP_DRIVERS_WHITELIST");
-}
-
-static gboolean
-is_driver_allowed (const gchar *driver)
-{
   g_auto(GStrv) whitelisted_drivers = NULL;
   const char *fp_drivers_whitelist_env;
->>>>>>> 7e2db8e9
   int i;
 
   g_return_val_if_fail (driver, TRUE);
 
-<<<<<<< HEAD
-  fp_allowed_drivers_env = g_getenv ("FP_DRIVERS_WHITELIST");
-
-  if (!fp_allowed_drivers_env)
-    return TRUE;
-
-  allowed_drivers = g_strsplit (fp_allowed_drivers_env, ":", -1);
-
-  for (i = 0; allowed_drivers && allowed_drivers[i]; ++i)
-    if (g_strcmp0 (driver, allowed_drivers[i]) == 0)
-=======
   fp_drivers_whitelist_env = get_drivers_whitelist_env ();
 
   if (!fp_drivers_whitelist_env)
@@ -100,7 +81,6 @@
 
   for (i = 0; whitelisted_drivers[i]; ++i)
     if (g_strcmp0 (driver, whitelisted_drivers[i]) == 0)
->>>>>>> 7e2db8e9
       return TRUE;
 
   return FALSE;
@@ -157,12 +137,6 @@
 
       if (cls->type != FP_DEVICE_TYPE_USB)
         continue;
-<<<<<<< HEAD
-
-      if (!is_driver_allowed (cls->id))
-        continue;
-=======
->>>>>>> 7e2db8e9
 
       for (entry = cls->id_table; entry->pid; entry++)
         {
@@ -384,9 +358,6 @@
       if (cls->type != FP_DEVICE_TYPE_VIRTUAL)
         continue;
 
-      if (!is_driver_allowed (cls->id))
-        continue;
-
       for (entry = cls->id_table; entry->pid; entry++)
         {
           const gchar *val;
