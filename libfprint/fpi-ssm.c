--- conflicted
+++ resolved
@@ -89,11 +89,8 @@
   int                     cur_state;
   gboolean                completed;
   GSource                *timeout;
-<<<<<<< HEAD
-=======
   GCancellable           *cancellable;
   gulong                  cancellable_id;
->>>>>>> 502971d0
   GError                 *error;
   FpiSsmCompletedCallback callback;
   FpiSsmHandlerCallback   handler;
@@ -275,12 +272,8 @@
   if (machine->ssm_data_destroy)
     g_clear_pointer (&machine->ssm_data, machine->ssm_data_destroy);
   g_clear_pointer (&machine->error, g_error_free);
-<<<<<<< HEAD
-  g_clear_pointer (&machine->timeout, g_source_destroy);
-=======
   g_clear_pointer (&machine->name, g_free);
   fpi_ssm_clear_delayed_action (machine);
->>>>>>> 502971d0
   g_free (machine);
 }
 
@@ -345,14 +338,10 @@
 {
   BUG_ON (parent->timeout);
   child->parentsm = parent;
-<<<<<<< HEAD
-  g_clear_pointer (&parent->timeout, g_source_destroy);
-=======
 
   fpi_ssm_clear_delayed_action (parent);
   fpi_ssm_clear_delayed_action (child);
 
->>>>>>> 502971d0
   fpi_ssm_start (child, __subsm_complete);
 }
 
@@ -367,16 +356,10 @@
 fpi_ssm_mark_completed (FpiSsm *machine)
 {
   BUG_ON (machine->completed);
-<<<<<<< HEAD
-  BUG_ON (machine->timeout);
-
-  g_clear_pointer (&machine->timeout, g_source_destroy);
-=======
   BUG_ON (machine->timeout != NULL);
 
   fpi_ssm_clear_delayed_action (machine);
 
->>>>>>> 502971d0
   machine->completed = TRUE;
 
   if (machine->error)
@@ -485,15 +468,6 @@
     __ssm_call_handler (machine);
 }
 
-<<<<<<< HEAD
-void fpi_ssm_cancel_delayed_state_change (FpiSsm *machine)
-{
-  g_return_if_fail (machine);
-  BUG_ON (machine->completed);
-  BUG_ON (machine->timeout != NULL);
-
-  g_clear_pointer (&machine->timeout, g_source_destroy);
-=======
 void
 fpi_ssm_cancel_delayed_state_change (FpiSsm *machine)
 {
@@ -505,7 +479,6 @@
           fp_device_get_driver (machine->dev), machine->name);
 
   fpi_ssm_clear_delayed_action (machine);
->>>>>>> 502971d0
 }
 
 static void
@@ -522,20 +495,11 @@
  * fpi_ssm_next_state_delayed:
  * @machine: an #FpiSsm state machine
  * @delay: the milliseconds to wait before switching to the next state
-<<<<<<< HEAD
-=======
  * @cancellable: (nullable): a #GCancellable to cancel the delayed operation
->>>>>>> 502971d0
  *
  * Iterate to next state of a state machine with a delay of @delay ms. If the
  * current state is the last state, then the state machine will be marked as
  * completed, as if calling fpi_ssm_mark_completed().
-<<<<<<< HEAD
- */
-void
-fpi_ssm_next_state_delayed (FpiSsm *machine,
-                            int     delay)
-=======
  * Passing a valid #GCancellable will cause the action to be cancelled when
  * @cancellable is.
  */
@@ -543,23 +507,10 @@
 fpi_ssm_next_state_delayed (FpiSsm       *machine,
                             int           delay,
                             GCancellable *cancellable)
->>>>>>> 502971d0
 {
   g_autofree char *source_name = NULL;
 
   g_return_if_fail (machine != NULL);
-<<<<<<< HEAD
-  BUG_ON (machine->completed);
-
-  g_clear_pointer (&machine->timeout, g_source_destroy);
-  machine->timeout = fpi_device_add_timeout (machine->dev, delay,
-                                             on_device_timeout_next_state,
-                                             machine);
-
-  source_name = g_strdup_printf ("[%s] ssm %p jump to next state %d",
-                                 fp_device_get_device_id (machine->dev),
-                                 machine, machine->cur_state + 1);
-=======
 
   fpi_ssm_set_delayed_action_timeout (machine, delay,
                                       on_device_timeout_next_state, cancellable,
@@ -568,7 +519,6 @@
   source_name = g_strdup_printf ("[%s] ssm %s jump to next state %d",
                                  fp_device_get_device_id (machine->dev),
                                  machine->name, machine->cur_state + 1);
->>>>>>> 502971d0
   g_source_set_name (machine->timeout, source_name);
 }
 
@@ -586,25 +536,16 @@
 {
   BUG_ON (machine->completed);
   BUG_ON (state < 0 || state >= machine->nr_states);
-<<<<<<< HEAD
-
-  g_clear_pointer (&machine->timeout, g_source_destroy);
-=======
   BUG_ON (machine->timeout != NULL);
 
   fpi_ssm_clear_delayed_action (machine);
 
->>>>>>> 502971d0
   machine->cur_state = state;
   __ssm_call_handler (machine);
 }
 
-<<<<<<< HEAD
-typedef struct {
-=======
 typedef struct
 {
->>>>>>> 502971d0
   FpiSsm *machine;
   int     next_state;
 } FpiSsmJumpToStateDelayedData;
@@ -624,16 +565,6 @@
  * @machine: an #FpiSsm state machine
  * @state: the state to jump to
  * @delay: the milliseconds to wait before switching to @state state
-<<<<<<< HEAD
- *
- * Jump to the @state state with a delay of @delay milliseconds, bypassing
- * intermediary states.
- */
-void
-fpi_ssm_jump_to_state_delayed (FpiSsm *machine,
-                               int     state,
-                               int     delay)
-=======
  * @cancellable: (nullable): a #GCancellable to cancel the delayed operation
  *
  * Jump to the @state state with a delay of @delay milliseconds, bypassing
@@ -646,32 +577,17 @@
                                int           state,
                                int           delay,
                                GCancellable *cancellable)
->>>>>>> 502971d0
 {
   FpiSsmJumpToStateDelayedData *data;
   g_autofree char *source_name = NULL;
 
   g_return_if_fail (machine != NULL);
-<<<<<<< HEAD
-  BUG_ON (machine->completed);
-=======
   BUG_ON (state < 0 || state >= machine->nr_states);
->>>>>>> 502971d0
 
   data = g_new0 (FpiSsmJumpToStateDelayedData, 1);
   data->machine = machine;
   data->next_state = state;
 
-<<<<<<< HEAD
-  g_clear_pointer (&machine->timeout, g_source_destroy);
-  machine->timeout = fpi_device_add_timeout_full (machine->dev, delay,
-                                                  on_device_timeout_jump_to_state,
-                                                  data, g_free);
-
-  source_name = g_strdup_printf ("[%s] ssm %p jump to state %d",
-                                 fp_device_get_device_id (machine->dev),
-                                 machine, state);
-=======
   fpi_ssm_set_delayed_action_timeout (machine, delay,
                                       on_device_timeout_jump_to_state,
                                       cancellable, data, g_free);
@@ -679,7 +595,6 @@
   source_name = g_strdup_printf ("[%s] ssm %s jump to state %d",
                                  fp_device_get_device_id (machine->dev),
                                  machine->name, state);
->>>>>>> 502971d0
   g_source_set_name (machine->timeout, source_name);
 }
 
